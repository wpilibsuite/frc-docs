--- conflicted
+++ resolved
@@ -45,14 +45,10 @@
 goto end
 
 :translate
-<<<<<<< HEAD
-%SPHINXBUILD% -M gettext %SOURCEDIR% %BUILDDIR% %SPHINXOPTS%
-=======
 %SPHINXBUILD% -M gettext %SOURCEDIR% %BUILDDIR% %SPHINXOPTS% || exit /b
 DEL .tx\config
 sphinx-intl create-txconfig  || exit /b
 @echo lang_map = %LANGMAP%>> .tx\config  || exit /b
->>>>>>> 57313c47
 sphinx-intl update-txconfig-resources --transifex-project-name frc-docs
 
 :end
