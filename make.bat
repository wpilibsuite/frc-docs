@ECHO OFF

pushd %~dp0

REM Command file for Sphinx documentation

if "%SPHINXBUILD%" == "" (
	set SPHINXBUILD=sphinx-build
)
set SOURCEDIR=source
set BUILDDIR=build
set SPHINXOPTS=-W --keep-going
set LINTER=doc8
set LINTEROPTS=--ignore D001 --ignore D002 --ignore D004
set SIZECHECKER=python -m scripts.imagesizechecker
set IMGUSAGECHECKER=python -m scripts.imageusagechecker
set CONFEXCLUDE=--exclude-file source/conf.py
set SIZEMAX=500

if "%1" == "" goto help

if "%1" == "lint" goto lint

if "%1" == "sizecheck" goto sizecheck

if "%1" == "imgusagecheck" goto imgusagecheck

%SPHINXBUILD% >NUL 2>NUL
if errorlevel 9009 (
	echo.
	echo.The 'sphinx-build' command was not found. Make sure you have Sphinx
	echo.installed, then set the SPHINXBUILD environment variable to point
	echo.to the full path of the 'sphinx-build' executable. Alternatively you
	echo.may add the Sphinx directory to PATH.
	echo.
	echo.If you don't have Sphinx installed, grab it from
	echo.http://sphinx-doc.org/
	exit /b 1
)

%SPHINXBUILD% -M %1 %SOURCEDIR% %BUILDDIR% %SPHINXOPTS%
goto end

:help
%SPHINXBUILD% -M help %SOURCEDIR% %BUILDDIR% %SPHINXOPTS%
goto end

:lint
%LINTER% %LINTEROPTS%
goto end

:sizecheck
%SIZECHECKER% %SOURCEDIR% %SIZEMAX% %CONFEXCLUDE%
goto end

<<<<<<< HEAD
:imgusagecheck
%SPHINXBUILD% -M html %SOURCEDIR% %BUILDDIR% %SPHINXOPTS%
%IMGUSAGECHECKER% %SOURCEDIR% %BUILDDIR% %CONFEXCLUDE%
goto end

:translate
%SPHINXBUILD% -M gettext %SOURCEDIR% %BUILDDIR% %SPHINXOPTS% || exit /b
DEL .tx\config
sphinx-intl create-txconfig  || exit /b
@echo lang_map = %LANGMAP%>> .tx\config  || exit /b
sphinx-intl update-txconfig-resources --transifex-project-name frc-docs

=======
>>>>>>> d47a5d63
:end
popd<|MERGE_RESOLUTION|>--- conflicted
+++ resolved
@@ -53,20 +53,10 @@
 %SIZECHECKER% %SOURCEDIR% %SIZEMAX% %CONFEXCLUDE%
 goto end
 
-<<<<<<< HEAD
 :imgusagecheck
 %SPHINXBUILD% -M html %SOURCEDIR% %BUILDDIR% %SPHINXOPTS%
 %IMGUSAGECHECKER% %SOURCEDIR% %BUILDDIR% %CONFEXCLUDE%
 goto end
 
-:translate
-%SPHINXBUILD% -M gettext %SOURCEDIR% %BUILDDIR% %SPHINXOPTS% || exit /b
-DEL .tx\config
-sphinx-intl create-txconfig  || exit /b
-@echo lang_map = %LANGMAP%>> .tx\config  || exit /b
-sphinx-intl update-txconfig-resources --transifex-project-name frc-docs
-
-=======
->>>>>>> d47a5d63
 :end
 popd