# Minimal makefile for Sphinx documentation
#
# You can set these variables from the command line.

SPHINXOPTS    = -W --keep-going
SPHINXBUILD   = sphinx-build
SOURCEDIR     = source
BUILDDIR      = build
LINTER        = doc8
LINTEROPTS    = --ignore D001 # D001 is linelength
SIZECHECKER   = python3 -m scripts.imagesizechecker
IMGUSAGECHCKR = python3 -m scripts.imageusagechecker
CONFEXCLUDE   = --exclude-file source/conf.py
SIZEMAX       = 500


# Put it first so that "make" without argument is like "make help".
help:
	@$(SPHINXBUILD) -M help "$(SOURCEDIR)" "$(BUILDDIR)" $(SPHINXOPTS) $(O)

lint:
	@$(LINTER) $(LINTEROPTS) $(SOURCEDIR)

sizecheck:
	@$(SIZECHECKER) $(SOURCEDIR) $(SIZEMAX) $(CONFEXCLUDE)

<<<<<<< HEAD
imgusagecheck:
	@$(SPHINXBUILD) -M html "$(SOURCEDIR)" "$(BUILDDIR)" $(SPHINXOPTS) $(O)
	@$(IMGUSAGECHCKR) $(SOURCEDIR) $(BUILDDIR) $(CONFEXCLUDE)

translate:
	@$(SPHINXBUILD) -M gettext "$(SOURCEDIR)" "$(BUILDDIR)" $(SPHINXOPTS) $(O)
	rm -f .tx/config
	sphinx-intl create-txconfig
	echo "lang_map = $(LANGMAP)" >> .tx/config
	sphinx-intl update-txconfig-resources --transifex-project-name frc-docs

.PHONY: help lint translate Makefile
=======
.PHONY: help lint Makefile
>>>>>>> d47a5d63

# Catch-all target: route all unknown targets to Sphinx using the new
# "make mode" option.  $(O) is meant as a shortcut for $(SPHINXOPTS).
%: Makefile
	@$(SPHINXBUILD) -M $@ "$(SOURCEDIR)" "$(BUILDDIR)" $(SPHINXOPTS) $(O)<|MERGE_RESOLUTION|>--- conflicted
+++ resolved
@@ -24,22 +24,11 @@
 sizecheck:
 	@$(SIZECHECKER) $(SOURCEDIR) $(SIZEMAX) $(CONFEXCLUDE)
 
-<<<<<<< HEAD
 imgusagecheck:
 	@$(SPHINXBUILD) -M html "$(SOURCEDIR)" "$(BUILDDIR)" $(SPHINXOPTS) $(O)
 	@$(IMGUSAGECHCKR) $(SOURCEDIR) $(BUILDDIR) $(CONFEXCLUDE)
 
-translate:
-	@$(SPHINXBUILD) -M gettext "$(SOURCEDIR)" "$(BUILDDIR)" $(SPHINXOPTS) $(O)
-	rm -f .tx/config
-	sphinx-intl create-txconfig
-	echo "lang_map = $(LANGMAP)" >> .tx/config
-	sphinx-intl update-txconfig-resources --transifex-project-name frc-docs
-
-.PHONY: help lint translate Makefile
-=======
 .PHONY: help lint Makefile
->>>>>>> d47a5d63
 
 # Catch-all target: route all unknown targets to Sphinx using the new
 # "make mode" option.  $(O) is meant as a shortcut for $(SPHINXOPTS).
