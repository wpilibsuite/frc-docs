--- conflicted
+++ resolved
@@ -19,12 +19,9 @@
 
 translate:
 	@$(SPHINXBUILD) -M gettext "$(SOURCEDIR)" "$(BUILDDIR)" $(SPHINXOPTS) $(O)
-<<<<<<< HEAD
-=======
 	rm -f .tx/config
 	sphinx-intl create-txconfig
 	echo "lang_map = $(LANGMAP)" >> .tx/config
->>>>>>> 57313c47
 	sphinx-intl update-txconfig-resources --transifex-project-name frc-docs
 
 .PHONY: help lint translate Makefile
