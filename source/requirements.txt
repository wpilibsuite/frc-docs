alabaster==0.7.12; python_version >= "3.6" and python_full_version < "3.0.0" and python_version < "4.0" or python_full_version >= "3.4.0" and python_version >= "3.6" and python_version < "4.0"
babel==2.10.3; python_version >= "3.6" and python_full_version < "3.0.0" and python_version < "4.0" or python_full_version >= "3.4.0" and python_version >= "3.6" and python_version < "4.0"
beautifulsoup4==4.11.1; python_full_version >= "3.6.0" and python_version >= "3.6"
brotli==1.0.9; platform_python_implementation == "CPython" and python_version >= "3.7"
brotlicffi==1.0.9.2; platform_python_implementation != "CPython" and python_version >= "3.7"
certifi==2022.6.15; python_version >= "3.7" and python_version < "4"
cffi==1.15.1; platform_python_implementation != "CPython" and python_version >= "3.7"
charset-normalizer==2.1.0; python_version >= "3.7" and python_version < "4" and python_full_version >= "3.6.0"
colorama==0.4.5; python_version >= "3.6" and python_full_version < "3.0.0" and sys_platform == "win32" and (python_version >= "3.6" and python_full_version < "3.0.0" or python_full_version >= "3.4.0" and python_version >= "3.6") and python_version < "4.0" or sys_platform == "win32" and python_version >= "3.6" and python_full_version >= "3.5.0" and (python_version >= "3.6" and python_full_version < "3.0.0" or python_full_version >= "3.4.0" and python_version >= "3.6") and python_version < "4.0"
cycler==0.11.0; python_version >= "3.7"
data==0.4
decorator==5.1.1; python_version >= "3.5"
doc8==0.11.1; python_version >= "3.6"
docutils==0.17; (python_version >= "2.7" and python_full_version < "3.0.0") or (python_full_version >= "3.5.0")
fonttools==4.33.3; python_version >= "3.7"
frccontrol==2022.14
funcsigs==1.0.2
future==0.18.2; python_version >= "2.6" and python_full_version < "3.0.0" or python_full_version >= "3.3.0"
gitdb==4.0.9; python_version >= "3.7"
gitpython==3.1.27; python_version >= "3.7"
idna==3.3; python_version >= "3.7" and python_version < "4"
imagesize==1.4.1; python_version >= "3.6" and python_full_version < "3.0.0" and python_version < "4.0" or python_full_version >= "3.4.0" and python_version >= "3.6" and python_version < "4.0"
importlib-metadata==4.12.0; python_version < "3.10" and python_version >= "3.7" and (python_version >= "3.6" and python_full_version < "3.0.0" or python_full_version >= "3.4.0" and python_version >= "3.6")
jinja2==3.1.2; python_version >= "3.7" and python_full_version < "3.0.0" and python_version < "4.0" or python_full_version >= "3.4.0" and python_version >= "3.7" and python_version < "4.0"
kiwisolver==1.4.4; python_version >= "3.7"
latex==0.7.0
markupsafe==2.1.1; python_version >= "3.7"
matplotlib==3.5.2; python_version >= "3.7"
numpy==1.23.1; python_version >= "3.8"
packaging==20.9; (python_version >= "2.7" and python_full_version < "3.0.0") or (python_full_version >= "3.4.0")
pbr==5.9.0; python_version >= "3.8"
pillow==9.2.0; python_version >= "3.7"
pycparser==2.21; python_version >= "3.7" and python_full_version < "3.0.0" and platform_python_implementation != "CPython" or platform_python_implementation != "CPython" and python_version >= "3.7" and python_full_version >= "3.4.0"
pygments==2.12.0; python_version >= "3.6" and python_version < "4.0" and (python_version >= "3.6" and python_full_version < "3.0.0" and python_version < "4.0" or python_full_version >= "3.4.0" and python_version >= "3.6" and python_version < "4.0")
pyparsing==3.0.9; python_full_version >= "3.6.8" and python_version >= "3.7"
python-dateutil==2.8.2; python_version >= "3.7" and python_full_version < "3.0.0" or python_full_version >= "3.3.0" and python_version >= "3.7"
pytz==2022.1; python_version >= "3.6"
requests==2.28.1; python_version >= "3.7" and python_version < "4" and (python_version >= "3.6" and python_full_version < "3.0.0" and python_version < "4.0" or python_full_version >= "3.4.0" and python_version >= "3.6" and python_version < "4.0")
restructuredtext-lint==1.4.0; python_version >= "3.6"
scipy==1.6.1; python_version >= "3.7"
setuptools-scm==7.0.5; python_version >= "3.7"
shutilwhich==1.1.0
six==1.16.0; python_version >= "3.7" and python_full_version < "3.0.0" or python_full_version >= "3.3.0" and python_version >= "3.7"
smmap==5.0.0; python_version >= "3.7"
snowballstemmer==2.2.0; python_version >= "3.6" and python_full_version < "3.0.0" and python_version < "4.0" or python_full_version >= "3.4.0" and python_version >= "3.6" and python_version < "4.0"
soupsieve==2.3.2.post1; python_full_version >= "3.6.0" and python_version >= "3.6"
sphinx-hoverxref==1.0.1
sphinx-notfound-page==0.8
sphinx-panels==0.6.0
sphinx-rtd-theme==1.0.0; (python_version >= "2.7" and python_full_version < "3.0.0") or (python_full_version >= "3.4.0")
sphinx-tabs==3.3.1; python_version >= "3.6" and python_version < "4.0"
sphinx-version-warning==1.1.2
sphinx==4.5.0; python_version >= "3.6"
sphinxcontrib-applehelp==1.0.2; python_version >= "3.6" and python_full_version < "3.0.0" and python_version < "4.0" or python_full_version >= "3.4.0" and python_version >= "3.6" and python_version < "4.0"
sphinxcontrib-devhelp==1.0.2; python_version >= "3.6" and python_full_version < "3.0.0" and python_version < "4.0" or python_full_version >= "3.4.0" and python_version >= "3.6" and python_version < "4.0"
sphinxcontrib-ghcontributors==0.2.3
sphinxcontrib-htmlhelp==2.0.0; python_version >= "3.6"
sphinxcontrib-jsmath==1.0.1; python_version >= "3.6" and python_full_version < "3.0.0" and python_version < "4.0" or python_full_version >= "3.4.0" and python_version >= "3.6" and python_version < "4.0"
sphinxcontrib-qthelp==1.0.3; python_version >= "3.6" and python_full_version < "3.0.0" and python_version < "4.0" or python_full_version >= "3.4.0" and python_version >= "3.6" and python_version < "4.0"
sphinxcontrib-serializinghtml==1.1.5; python_version >= "3.5"
sphinxcontrib-svg2pdfconverter==1.2.0; python_version >= "3.4" and python_version < "4.0"
sphinxext-delta==0.2.0; python_version >= "3.6"
sphinxext-linkcheckdiff==0.1.0; python_version >= "3.6"
sphinxext-mimic==0.1.1; python_version >= "3.6"
sphinxext-opengraph==0.4.1; python_version >= "3.6"
sphinxext-photofinish==0.1.8; python_version >= "3.6"
sphinxext-presentations==0.2.2; python_version >= "3.6"
sphinxext-rediraffe==0.2.5; python_version >= "3.6"
sphinxext-remoteliteralinclude==0.3.0; python_version >= "3.4"
sphinxext-toptranslators==0.1.2; python_version >= "3.6"
stevedore==4.0.0; python_version >= "3.8"
tempdir==0.7.1
<<<<<<< HEAD
urllib3==1.26.9; (python_version >= "2.7" and python_full_version < "3.0.0") or (python_full_version >= "3.5.0" and python_version < "4")
zipp==3.8.0; python_version < "3.10" and python_version >= "3.7"
zopfli==0.2.1; python_version >= "3.7"
jsmin==3.0.0
sphinx-toolbox==3.1.0
=======
tomli==2.0.1; python_version >= "3.7"
typing-extensions==4.3.0; python_version >= "3.7"
urllib3==1.26.11; (python_version >= "2.7" and python_full_version < "3.0.0") or (python_full_version >= "3.6.0" and python_version < "4")
zipp==3.8.1; python_version < "3.10" and python_version >= "3.7"
zopfli==0.2.1; python_version >= "3.7"
>>>>>>> f6f1c846
<|MERGE_RESOLUTION|>--- conflicted
+++ resolved
@@ -70,16 +70,10 @@
 sphinxext-toptranslators==0.1.2; python_version >= "3.6"
 stevedore==4.0.0; python_version >= "3.8"
 tempdir==0.7.1
-<<<<<<< HEAD
-urllib3==1.26.9; (python_version >= "2.7" and python_full_version < "3.0.0") or (python_full_version >= "3.5.0" and python_version < "4")
-zipp==3.8.0; python_version < "3.10" and python_version >= "3.7"
-zopfli==0.2.1; python_version >= "3.7"
-jsmin==3.0.0
-sphinx-toolbox==3.1.0
-=======
 tomli==2.0.1; python_version >= "3.7"
 typing-extensions==4.3.0; python_version >= "3.7"
 urllib3==1.26.11; (python_version >= "2.7" and python_full_version < "3.0.0") or (python_full_version >= "3.6.0" and python_version < "4")
 zipp==3.8.1; python_version < "3.10" and python_version >= "3.7"
 zopfli==0.2.1; python_version >= "3.7"
->>>>>>> f6f1c846
+jsmin==3.0.0
+sphinx-toolbox==3.1.0