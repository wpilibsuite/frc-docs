alabaster==0.7.12; python_version >= "3.6"
babel==2.9.1; python_version >= "3.6" and python_full_version < "3.0.0" or python_full_version >= "3.4.0" and python_version >= "3.6"
<<<<<<< HEAD
brotli==1.0.9; platform_python_implementation == "CPython" and python_version >= "3.6"
brotlicffi==1.0.9.2; platform_python_implementation != "CPython" and python_version >= "3.6"
=======
beautifulsoup4==4.10.0; python_full_version > "3.0.0" and python_version >= "3.6"
>>>>>>> 23f62bcf
certifi==2021.5.30; python_version >= "3.6" and python_full_version < "3.0.0" or python_full_version >= "3.6.0" and python_version >= "3.6"
cffi==1.14.6; platform_python_implementation != "CPython" and python_version >= "3.6"
chardet==4.0.0; python_version >= "2.7" and python_full_version < "3.0.0" or python_full_version >= "3.5.0"
charset-normalizer==2.0.5; python_full_version >= "3.6.0" and python_version >= "3.6"
colorama==0.4.4; python_version >= "3.6" and python_full_version < "3.0.0" and sys_platform == "win32" or sys_platform == "win32" and python_version >= "3.6" and python_full_version >= "3.5.0"
data==0.4
decorator==5.1.0; python_version >= "3.5"
doc8==0.8.1
docutils==0.16; (python_version >= "2.7" and python_full_version < "3.0.0") or (python_full_version >= "3.5.0")
fonttools==4.27.0; python_version >= "3.6"
funcsigs==1.0.2
future==0.18.2; python_version >= "2.6" and python_full_version < "3.0.0" or python_full_version >= "3.3.0"
gitdb==4.0.7; python_version >= "3.6"
gitpython==3.1.20; python_version >= "3.6"
idna==3.2; python_version >= "3.6" and python_full_version < "3.0.0" or python_full_version >= "3.6.0" and python_version >= "3.6"
imagesize==1.2.0; python_version >= "3.6" and python_full_version < "3.0.0" or python_full_version >= "3.4.0" and python_version >= "3.6"
importlib-metadata==4.8.1; python_version < "3.8" and python_version >= "3.6"
importlib-resources==3.0.0; python_version >= "2.7" and python_full_version < "3.0.0" and python_version < "3.7" or python_full_version >= "3.5.0" and python_version < "3.7"
jinja2==3.0.1; python_version >= "3.6"
latex==0.7.0
markupsafe==2.0.1; python_version >= "3.6"
packaging==21.0; python_version >= "3.6"
pbr==5.6.0; python_version >= "3.6"
<<<<<<< HEAD
pycparser==2.20; python_version >= "3.6" and python_full_version < "3.0.0" and platform_python_implementation != "CPython" or platform_python_implementation != "CPython" and python_version >= "3.6" and python_full_version >= "3.4.0"
=======
pillow==8.3.2; python_version >= "3.6"
>>>>>>> 23f62bcf
pygments==2.10.0; python_version >= "3.6" and python_version < "4.0"
pyparsing==2.4.7; python_version >= "3.6" and python_full_version < "3.0.0" or python_full_version >= "3.3.0" and python_version >= "3.6"
pytz==2021.1; python_version >= "3.6" and python_full_version < "3.0.0" or python_full_version >= "3.4.0" and python_version >= "3.6"
requests==2.26.0; python_version >= "3.6" and python_full_version < "3.0.0" or python_full_version >= "3.6.0" and python_version >= "3.6"
restructuredtext-lint==1.3.2
shutilwhich==1.1.0
six==1.16.0; python_version >= "3.6" and python_full_version < "3.0.0" or python_full_version >= "3.3.0" and python_version >= "3.6"
smmap==4.0.0; python_version >= "3.6"
snowballstemmer==2.1.0; python_version >= "3.6"
soupsieve==2.2.1; python_full_version > "3.0.0" and python_version >= "3.6"
sphinx-hoverxref==0.7b1
sphinx-notfound-page==0.7.1
sphinx-panels==0.6.0
sphinx-rtd-theme==1.0.0; (python_version >= "2.7" and python_full_version < "3.0.0") or (python_full_version >= "3.4.0")
sphinx-tabs==3.2.0; python_version >= "3.6" and python_version < "4.0"
sphinx-version-warning==1.1.2
sphinx==4.1.1; python_version >= "3.6"
sphinxcontrib-applehelp==1.0.2; python_version >= "3.6"
sphinxcontrib-devhelp==1.0.2; python_version >= "3.6"
sphinxcontrib-ghcontributors==0.2.2
sphinxcontrib-htmlhelp==2.0.0; python_version >= "3.6"
sphinxcontrib-jsmath==1.0.1; python_version >= "3.6"
sphinxcontrib-qthelp==1.0.3; python_version >= "3.6"
sphinxcontrib-serializinghtml==1.1.5; python_version >= "3.5"
sphinxcontrib-svg2pdfconverter==1.1.1; python_version >= "3.4" and python_version < "4.0"
sphinxext-delta==0.1.0; python_version >= "3.6"
sphinxext-linkcheckdiff==0.1.0; python_version >= "3.6"
sphinxext-mimic==0.1.1; python_version >= "3.6"
sphinxext-opengraph==0.4.1; python_version >= "3.6"
sphinxext-photofinish==0.1.7; python_version >= "3.6"
sphinxext-rediraffe==0.2.5; python_version >= "3.6"
sphinxext-remoteliteralinclude==0.3.0; python_version >= "3.4"
sphinxext-toptranslators==0.1.2; python_version >= "3.6"
stevedore==3.4.0; python_version >= "3.6"
tempdir==0.7.1
typing-extensions==3.10.0.2; python_version < "3.8" and python_version >= "3.6"
urllib3==1.26.6; (python_version >= "2.7" and python_full_version < "3.0.0") or (python_full_version >= "3.5.0" and python_version < "4")
zipp==3.5.0; python_version >= "3.6" and python_full_version < "3.0.0" and python_version < "3.7" or python_full_version >= "3.5.0" and python_version < "3.7" and python_version >= "3.6"
zopfli==0.1.8; python_version >= "3.6"<|MERGE_RESOLUTION|>--- conflicted
+++ resolved
@@ -1,11 +1,8 @@
 alabaster==0.7.12; python_version >= "3.6"
 babel==2.9.1; python_version >= "3.6" and python_full_version < "3.0.0" or python_full_version >= "3.4.0" and python_version >= "3.6"
-<<<<<<< HEAD
+beautifulsoup4==4.10.0; python_full_version > "3.0.0" and python_version >= "3.6"
 brotli==1.0.9; platform_python_implementation == "CPython" and python_version >= "3.6"
 brotlicffi==1.0.9.2; platform_python_implementation != "CPython" and python_version >= "3.6"
-=======
-beautifulsoup4==4.10.0; python_full_version > "3.0.0" and python_version >= "3.6"
->>>>>>> 23f62bcf
 certifi==2021.5.30; python_version >= "3.6" and python_full_version < "3.0.0" or python_full_version >= "3.6.0" and python_version >= "3.6"
 cffi==1.14.6; platform_python_implementation != "CPython" and python_version >= "3.6"
 chardet==4.0.0; python_version >= "2.7" and python_full_version < "3.0.0" or python_full_version >= "3.5.0"
@@ -29,11 +26,8 @@
 markupsafe==2.0.1; python_version >= "3.6"
 packaging==21.0; python_version >= "3.6"
 pbr==5.6.0; python_version >= "3.6"
-<<<<<<< HEAD
+pillow==8.3.2; python_version >= "3.6"
 pycparser==2.20; python_version >= "3.6" and python_full_version < "3.0.0" and platform_python_implementation != "CPython" or platform_python_implementation != "CPython" and python_version >= "3.6" and python_full_version >= "3.4.0"
-=======
-pillow==8.3.2; python_version >= "3.6"
->>>>>>> 23f62bcf
 pygments==2.10.0; python_version >= "3.6" and python_version < "4.0"
 pyparsing==2.4.7; python_version >= "3.6" and python_full_version < "3.0.0" or python_full_version >= "3.3.0" and python_version >= "3.6"
 pytz==2021.1; python_version >= "3.6" and python_full_version < "3.0.0" or python_full_version >= "3.4.0" and python_version >= "3.6"
