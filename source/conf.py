--- conflicted
+++ resolved
@@ -57,11 +57,8 @@
 
 local_extensions = [
     "_extensions.post_process",
-<<<<<<< HEAD
     "_extensions.rtd_patch",
-=======
     "_extensions.localization",
->>>>>>> 689ab1bd
 ]
 
 extensions += local_extensions
