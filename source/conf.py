# Configuration file for the Sphinx documentation builder.
#
# This file only contains a selection of the most common options. For a full
# list see the documentation:
# http://www.sphinx-doc.org/en/master/config

# -- Path setup --------------------------------------------------------------

# If extensions (or modules to document with autodoc) are in another directory,
# add these directories to sys.path here. If the directory is relative to the
# documentation root, use os.path.abspath to make it absolute, like shown here.
#
# import os
# import sys
# sys.path.insert(0, os.path.abspath('.'))
import os
import subprocess

# -- External Dependencies ---------------------------------------------------
# Install dependencies needed in RTD that RTD doesn't include.
# This is needed because of https://github.com/readthedocs/readthedocs-docker-images/issues/114

if os.environ.get("READTHEDOCS"):
    # Tries to grab draw.io deb
    drawio_download = \
        subprocess.run(["wget", "-O", "drawio.deb",
                        "https://github.com/jgraph/drawio-desktop/releases/download/v12.6.5/draw.io-amd64-12.6.5.deb"])

    if drawio_download.returncode == 0:
        # If we got the draw.io deb, install it, and xvfb to run headless
        drawio_install = subprocess.run(["apt-get", "install", "-qy", "--force-yes", "libasound2",
                                         "./drawio.deb", "xvfb"])
        print("Dependencies Installed" if drawio_install.returncode == 0 else "Error Installing Dependencies")
    else:
        print("Error Downloading Dependencies")

# -- Project information -----------------------------------------------------

project = 'FIRST Robotics Competition'
copyright = '2020, FIRST'
author = 'WPILib'
version = '2020'


# -- General configuration ---------------------------------------------------

# Add any Sphinx extension module names here, as strings. They can be
# extensions coming with Sphinx (named 'sphinx.ext.*') or your custom
# ones.
extensions = [
    'sphinx_tabs.tabs',
    'sphinx.ext.imgmath',
    'sphinx.ext.todo',
    'sphinx.ext.graphviz',
    'sphinx.ext.autosectionlabel',
    'sphinxcontrib.ghcontributors',
    'sphinxcontrib.remoteliteralinclude',
<<<<<<< HEAD
    'sphinxcontrib.drawio',
=======
    'sphinxcontrib.rsvgconverter',
>>>>>>> 0e84e547
    'notfound.extension'
]

# TODO Directives omit a warning
todo_emit_warnings = False

# TODO Directives are not shown in output
todo_include_todos = False

# Disable following anchors in URLS for linkcheck
linkcheck_anchors = False

# Linkcheck Exclusions
linkcheck_ignore = [r'.*kauailabs.com.*', r'.*frcvision.local.*']

# Sets linkcheck timeout in seconds
linkcheck_timeout = 30
linkcheck_retries = 3
linkcheck_workers = 1

# Autosection labels prefix document path and filename
autosectionlabel_prefix_document = True

# Add any paths that contain templates here, relative to this directory.
templates_path = ['_templates']

# List of patterns, relative to source directory, that match files and
# directories to ignore when looking for source files.
# This pattern also affects html_static_path and html_extra_path.
exclude_patterns = ['.png', '.jpg', 'docs/beta/*']

# Specify the master doc file, AKA our homepage
master_doc = "index"


# -- Options for HTML output -------------------------------------------------

# The theme to use for HTML and HTML Help pages.  See the documentation for
# a list of builtin themes.
#
html_theme = "sphinx_rtd_theme"

# Add any paths that contain custom static files (such as style sheets) here,
# relative to this directory. They are copied after the builtin static files,
# so a file named "default.css" will overwrite the builtin "default.css".
html_static_path = ['_static']

# Sidebar logo
html_logo = "assets/wpilibDocsLogo.png"

# URL favicon
html_favicon = "assets/FIRSTicon_RGB_withTM.ico"

html_theme_options = {
	'collapse_navigation': True,
	'sticky_navigation': False,
	'titles_only': True
}

user_options = [
        ('warning-is-error', True),
]

def setup(app):
  app.add_stylesheet('css/frc-rtd.css')

# -- Options for latex generation --------------------------------------------

latex_engine = 'xelatex'

# Disable xindy support
# See: https://github.com/readthedocs/readthedocs.org/issues/5476
latex_use_xindy = False

latex_elements = {
    'fontpkg': r'''
	\setmainfont{DejaVu Serif}
	\setsansfont{DejaVu Sans}
	\setmonofont{DejaVu Sans Mono}''',
    'preamble': r'''
	\usepackage[titles]{tocloft}
	\cftsetpnumwidth {1.25cm}\cftsetrmarg{1.5cm}
	\setlength{\cftchapnumwidth}{0.75cm}
	\setlength{\cftsecindent}{\cftchapnumwidth}
	\setlength{\cftsecnumwidth}{1.25cm}
	''',
    'fncychap': r'\usepackage[Bjornstrup]{fncychap}',
    'printindex': r'\footnotesize\raggedright\printindex',
}

suppress_warnings = ['epub.unknown_project_files']

sphinx_tabs_valid_builders = ['epub', 'linkcheck']

# Either png, jpeg or svg
drawio_output_format = 'png'

drawio_headless = "auto"<|MERGE_RESOLUTION|>--- conflicted
+++ resolved
@@ -55,11 +55,7 @@
     'sphinx.ext.autosectionlabel',
     'sphinxcontrib.ghcontributors',
     'sphinxcontrib.remoteliteralinclude',
-<<<<<<< HEAD
-    'sphinxcontrib.drawio',
-=======
     'sphinxcontrib.rsvgconverter',
->>>>>>> 0e84e547
     'notfound.extension'
 ]
 
