# Configuration file for the Sphinx documentation builder.
#
# This file only contains a selection of the most common options. For a full
# list see the documentation:
# http://www.sphinx-doc.org/en/master/config

# -- Path setup --------------------------------------------------------------

# If extensions (or modules to document with autodoc) are in another directory,
# add these directories to sys.path here. If the directory is relative to the
# documentation root, use os.path.abspath to make it absolute, like shown here.

# import os
# sys.path.insert(0, os.path.abspath('.'))

import sys

# -- Project information -----------------------------------------------------

project = 'FIRST Robotics Competition'
copyright = '2020, FIRST'
author = 'WPILib'
version = '2020'


# -- General configuration ---------------------------------------------------

# Add any Sphinx extension module names here, as strings. They can be
# extensions coming with Sphinx (named 'sphinx.ext.*') or your custom
# ones.
extensions = [
    'sphinx_tabs.tabs',
    'sphinx.ext.imgmath',
    'sphinx.ext.todo',
    'sphinx.ext.graphviz',
    'sphinx.ext.imgconverter',
    'sphinx.ext.autosectionlabel',
    'sphinxcontrib.ghcontributors',
    'sphinxcontrib.remoteliteralinclude',
    'sphinxcontrib.rsvgconverter',
    'notfound.extension'
]

# TODO Directives omit a warning
todo_emit_warnings = False

# TODO Directives are not shown in output
todo_include_todos = False

# Disable following anchors in URLS for linkcheck
linkcheck_anchors = False

# Linkcheck Exclusions
linkcheck_ignore = [r'.*kauailabs.com.*', r'.*frcvision.local.*']

# Sets linkcheck timeout in seconds
linkcheck_timeout = 30
linkcheck_retries = 3
linkcheck_workers = 1

# Autosection labels prefix document path and filename
autosectionlabel_prefix_document = True

# Add any paths that contain templates here, relative to this directory.
templates_path = ['_templates']

# List of patterns, relative to source directory, that match files and
# directories to ignore when looking for source files.
# This pattern also affects html_static_path and html_extra_path.
<<<<<<< HEAD

exclude_patterns = ['.png', '.jpg', '.svg', 'docs/beta/*', 'docs/software/examples-tutorials/machine-learning/*']
=======
exclude_patterns = ['.png', '.jpg', 'docs/beta/*']
>>>>>>> 25b0df88

# Specify the master doc file, AKA our homepage
master_doc = "index"

# This workaround is required because Ubuntu is still stuck on ImageMagick6
if sys.platform.startswith('win32') or sys.platform.startswith('cygwin') or sys.platform.startswith('darwin'):
    image_converter = "magick"
    image_converter_args = ["convert"]

# -- Options for HTML output -------------------------------------------------

# The theme to use for HTML and HTML Help pages.  See the documentation for
# a list of builtin themes.
#
html_theme = "sphinx_rtd_theme"

# Add any paths that contain custom static files (such as style sheets) here,
# relative to this directory. They are copied after the builtin static files,
# so a file named "default.css" will overwrite the builtin "default.css".
html_static_path = ['_static']

# Sidebar logo
html_logo = "assets/wpilibDocsLogo.png"

# URL favicon
html_favicon = "assets/FIRSTicon_RGB_withTM.ico"

html_theme_options = {
	'collapse_navigation': True,
	'sticky_navigation': False,
	'titles_only': True
}

user_options = [
        ('warning-is-error', True),
]

def setup(app):
  app.add_stylesheet('css/frc-rtd.css')

# -- Options for latex generation --------------------------------------------

latex_engine = 'xelatex'

# Disable xindy support
# See: https://github.com/readthedocs/readthedocs.org/issues/5476
latex_use_xindy = False

latex_elements = {
    'fontpkg': r'''
	\setmainfont{DejaVu Serif}
	\setsansfont{DejaVu Sans}
	\setmonofont{DejaVu Sans Mono}''',
    'preamble': r'''
	\usepackage[titles]{tocloft}
	\cftsetpnumwidth {1.25cm}\cftsetrmarg{1.5cm}
	\setlength{\cftchapnumwidth}{0.75cm}
	\setlength{\cftsecindent}{\cftchapnumwidth}
	\setlength{\cftsecnumwidth}{1.25cm}
	''',
    'fncychap': r'\usepackage[Bjornstrup]{fncychap}',
    'printindex': r'\footnotesize\raggedright\printindex',
}

suppress_warnings = ['epub.unknown_project_files']

sphinx_tabs_valid_builders = ['epub', 'linkcheck']<|MERGE_RESOLUTION|>--- conflicted
+++ resolved
@@ -33,7 +33,6 @@
     'sphinx.ext.imgmath',
     'sphinx.ext.todo',
     'sphinx.ext.graphviz',
-    'sphinx.ext.imgconverter',
     'sphinx.ext.autosectionlabel',
     'sphinxcontrib.ghcontributors',
     'sphinxcontrib.remoteliteralinclude',
@@ -67,12 +66,7 @@
 # List of patterns, relative to source directory, that match files and
 # directories to ignore when looking for source files.
 # This pattern also affects html_static_path and html_extra_path.
-<<<<<<< HEAD
-
-exclude_patterns = ['.png', '.jpg', '.svg', 'docs/beta/*', 'docs/software/examples-tutorials/machine-learning/*']
-=======
 exclude_patterns = ['.png', '.jpg', 'docs/beta/*']
->>>>>>> 25b0df88
 
 # Specify the master doc file, AKA our homepage
 master_doc = "index"
