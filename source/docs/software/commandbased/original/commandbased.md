# Command-Based Library Screensteps

- [Command-Based Library Screensteps](#command-based-library-screensteps)
  - [What is "command-based" programming?](#what-is-%22command-based%22-programming)
    - [Subsystems and commands](#subsystems-and-commands)
    - [How commands are run](#how-commands-are-run)
    - [Command groups](#command-groups)
  - [Subsystems](#subsystems)
    - [Creating a subsystem](#creating-a-subsystem)
    - [Simple subsystem example](#simple-subsystem-example)
    - [Setting default commands](#setting-default-commands)
  - [Commands](#commands)
    - [Creating commands](#creating-commands)
    - [The structure of a command](#the-structure-of-a-command)
      - [Initialization](#initialization)
      - [Execution](#execution)
      - [Ending](#ending)
      - [Specifying end conditions](#specifying-end-conditions)
    - [Simple command example](#simple-command-example)
  - [Command groups](#command-groups-1)
    - [Types of command groups](#types-of-command-groups)
      - [SequentialCommandGroup](#sequentialcommandgroup)
      - [ParallelCommandGroup](#parallelcommandgroup)
      - [ParallelRaceGroup](#parallelracegroup)
      - [ParallelDeadlineGroup](#paralleldeadlinegroup)
    - [Creating command groups](#creating-command-groups)
    - [Recursive composition of command groups](#recursive-composition-of-command-groups)
    - [Command groups and requirements](#command-groups-and-requirements)
    - [Restrictions on command group components](#restrictions-on-command-group-components)
  - [Binding commands to triggers](#binding-commands-to-triggers)
    - [Trigger/Button bindings](#triggerbutton-bindings)
      - [whenActive/whenPressed](#whenactivewhenpressed)
      - [whileActiveContinuous/whileHeld](#whileactivecontinuouswhileheld)
      - [whileActiveOnce/whenHeld](#whileactiveoncewhenheld)
      - [whenInactive/whenReleased](#wheninactivewhenreleased)
      - [toggleWhenActive/toggleWhenPressed](#togglewhenactivetogglewhenpressed)
      - [cancelWhenActive/cancelWhenPressed](#cancelwhenactivecancelwhenpressed)
    - [Binding a command to a joystick button](#binding-a-command-to-a-joystick-button)
      - [Creating a JoystickButton](#creating-a-joystickbutton)
      - [Binding a command to a JoystickButton](#binding-a-command-to-a-joystickbutton)
    - [Composing triggers](#composing-triggers)
    - [Creating your own custom trigger](#creating-your-own-custom-trigger)
  - [Structuring a command-based robot project](#structuring-a-command-based-robot-project)
    - [Robot.java](#robotjava)
    - [RobotContainer.java](#robotcontainerjava)
    - [Constants.java](#constantsjava)
    - [Subsystems](#subsystems-1)
    - [Commands](#commands-1)
  - [Convenience features](#convenience-features)
    - [Inline command definitions](#inline-command-definitions)
      - [Passing subroutines as parameters](#passing-subroutines-as-parameters)
        - [Method references (Java)](#method-references-java)
        - [Lambda expressions (Java)](#lambda-expressions-java)
      - [Inlined command example](#inlined-command-example)
    - [Included pre-made command classes](#included-pre-made-command-classes)
      - [ConditionalCommand](#conditionalcommand)
      - [SelectCommand](#selectcommand)
      - [InstantCommand](#instantcommand)
      - [RunCommand](#runcommand)
      - [StartEndCommand](#startendcommand)
      - [FunctionalCommand](#functionalcommand)
      - [PrintCommand](#printcommand)
      - [ScheduleCommand](#schedulecommand)
      - [BlockingScheduleCommand](#blockingschedulecommand)
      - [WaitCommand](#waitcommand)
      - [WaitUntilCommand](#waituntilcommand)
      - [PerpetualCommand](#perpetualcommand)
    - [Command decorator methods](#command-decorator-methods)
      - [withTimeout](#withtimeout)
      - [interruptOn](#interrupton)
      - [whenFinished](#whenfinished)
      - [beforeStarting](#beforestarting)
      - [andThen](#andthen)
      - [alongWith](#alongwith)
      - [raceWith](#racewith)
      - [deadlineWith](#deadlinewith)
      - [perpetually](#perpetually)
      - [Composing decorators](#composing-decorators)
    - [Static factory methods for command groups](#static-factory-methods-for-command-groups)
  - [PID control through PIDSubsystems and PIDCommands](#pid-control-through-pidsubsystems-and-pidcommands)
    - [PIDSubsystems](#pidsubsystems)
      - [Creating a PIDSubsystem](#creating-a-pidsubsystem)
      - [Using a PIDSubsystem](#using-a-pidsubsystem)
    - [PIDCommands](#pidcommands)
      - [Creating a PIDCommand](#creating-a-pidcommand)
      - [Using a PIDCommand](#using-a-pidcommand)

## What is "command-based" programming?

WPILib supports a robot programming methodology called "command-based" programming.  In general, "command-based" can refer both the general programming paradigm, and to the set of WPILib library resources included to facilitate it.

"Command-based" programming is an example of what is known as a [design pattern.](https://en.wikipedia.org/wiki/Design_pattern)  It is a general way of organizing one's robot code that is well-suited to a particular problem-space.  It is not the only way to write a robot program, but it is a very effective one;  command-based robot code tend to be clean, extensible, and (with some tricks) easy to re-use from year to year.

The command-based paradigm is also an example of what is known as [declarative](https://en.wikipedia.org/wiki/Declarative_programming) programming.  In declarative programming, the emphasis is placed on *what* the program ought to do, rather than *how* the program ought to do it.  Thus, the command-based libraries allow users to define desired robot behaviors while minimizing the amount of iteration-by-iteration robot logic that they must write.  For example, in a command-based program, a user can specify that "the robot should perform an action when a button is pressed":

```java
aButton.whenPressed(intake::run);
```

In contrast, in an ordinary [imperative](https://en.wikipedia.org/wiki/Imperative_programming) program, the user would need to check the button state every iteration, and perform the appropriate action based on the state of the button.

```java
if(aButton.get()) {
  if(!pressed) {
    intake.run();
    pressed = true;
  } else {
    pressed = false;
  }
}
```

### Subsystems and commands

![image of subsystems and commands](images/subsystemscommands.png)

The command-based pattern is based around two core abstractions: **commands**, and **subsystems.**

**Subsystems** are the basic unit of robot organization in the design-based paradigm.  Subsystems [encapsulate](https://en.wikipedia.org/wiki/Encapsulation_(computer_programming)) lower-level robot hardware (such as motor controllers, sensors, and/or pneumatic actuators), and define the interfaces through which that hardware can be accessed by the rest of the robot code.  Subsystems allow users to "hide" the internal complexity of their actual hardware from the rest of their code - this both simplifies the rest of the robot code, and allows changes to the internal details of a subsystem without also changing the rest of the robot code.  Subsystems implement the `Subsystem` interface.

**Commands** define high-level robot actions or behaviors that utilize the methods defined by the subsystems.  A command is a simple [state machine](https://en.wikipedia.org/wiki/Finite-state_machine) that is either initializing, executing, ending, or idle.  Users write code specifying which action should be taken in each state.  Simple commands can be composed into "command groups" to accomplish more-complicated tasks.  Commands, including command groups, implement the `Command` interface.

### How commands are run

Commands are run by the `CommandScheduler`, a singleton class that is at the core of the command-based library.  The `CommandScheduler` is in charge of polling buttons for new commands to schedule, checking the resources required by those commands to avoid conflicts, executing currently-scheduled commands, and removing commands that have finished or been interrupted.  The scheduler's `run()` method may be called from any place in the user's code; it is generally recommended to call it from the `robotPeriodic()` method of the `Robot` class, which is run at a default frequency of 50Hz (once every 20ms).

Multiple commands can run concurrently, as long as they do not require the same resources on the robot.  Resource management is handled on a per-subsystem basis: commands may specify which subsystems they interact with, and the scheduler will never schedule more than one command requiring a given subsystem at a time.  this ensures that, for example, users will not end up with two different pieces of code attempting to set the same motor controller to different output values.  If a new command is scheduled that requires a subsystem that is already in use, it will either interrupt the currently-running command that requires that subsystem (if the command has been scheduled as interruptible), or else it will not be scheduled.

Subsystems also can be associated with "default commands" that will be automatically scheduled when no other command is currently using the subsystem.  This is useful for continuous "background" actions such as controlling the robot drive, or keeping an arm held at a setpoint.

TODO: replace this graphic with one that isn't wrong

![scheduler control flow diagram](images/commandflowchart.png)

When a command is scheduled, its `initialize()` method is called once.  Its `execute()` method is then called once per call to `CommandScheduler.getInstance().run()`.  A command is un-scheduled and has its `end(boolean interrupted)` method called when either its `isFinished()` method returns true, or else it is interrupted (either by another command with which it shares a required subsystem, or by being canceled).

### Command groups

It is often desirable to build complex commands from simple pieces.  This is achievable by [composing](https://en.wikipedia.org/wiki/Object_composition) commands into "command groups."  A command group is a command that contains multiple commands within it, which run either in parallel or in sequence.  The command-based library provides several types of command groups for teams to use, and users are encouraged to write their own, if desired.  As command groups themselves implement the `Command` interface, they are [recursively composeable](https://en.wikipedia.org/wiki/Object_composition#Recursive_composition) - one can include command groups *within* other command groups.  This provides an extremely powerful way of building complex robot actions with a simple library.

## Subsystems

Subsystems are the basic unit of robot organization in the command-based paradigm.  A subsystem is an abstraction for a collection of robot hardware that *operates together as a unit*.  Subsystems [encapsulate](https://en.wikipedia.org/wiki/Encapsulation_(computer_programming)) this hardware, "hiding" it from the rest of the robot code (e.g. commands) and restricting access to it except through the subsystem's public methods. Restricting the access in this way provides a single convenient place for code that might otherwise be duplicated in multiple places (such as scaling motor outputs or checking limit switches) if the subsystem internals were exposed.  It also allows changes to the specific details of how the subsystem works (the "implementation") to be isolated from the rest of robot code, making it far easier to make substantial changes if/when the design constraints change.

Subsystems also serve as the backbone of the `CommandScheduler`'s resource management system.  Commands may declare resource requirements by specifying which subsystems they interact with; the scheduler will never concurrently schedule more than one command that requires a given subsystem.  An attempt to schedule a command that requires a subsystem that is already-in-use will either interrupt the currently-running command (if the command has been scheduled as interruptible), or else be ignored.

Subsystems can be associated with "default commands" that will be automatically scheduled when no other command is currently using the subsystem.  This is useful for continuous "background" actions such as controlling the robot drive, or keeping an arm held at a setpoint.  Similar functionality can be achieved in the subsystem's `periodic()` method, which is run once per run of the scheduler; teams should try to be consistent within their codebase about which functionality is achieved through either of these methods.

### Creating a subsystem

The recommended method to create a subsystem for most users is to subclass the abstract `SubsystemBase` class:

```java
import edu.wpi.first.wpilibj.experimental.command.SubsystemBase;

public class ExampleSubsystem extends SubsystemBase {
  // Your subsystem code goes here!
}
```

This class contains a few convenience features on top of the basic `Subsystem` interface: it automatically calls the `register()` method in its constructor to register the subsystem with the scheduler (this is necessary for the `periodic()` method to be called when the scheduler runs), and also implements the `Sendable` interface so that it can be sent to the dashboard to display/log relevant status information.

This is not required, however; advanced users seeking more flexibility are able to simply create a class that implements the `Subsystem` interface:

```java
import edu.wpi.first.wpilibj.experimental.command.Subsystem;

public class ExampleSubsystem implements Subsystem {
  // Your subsystem code goes here!

  public ExampleSubsystem() {
    register(); // Registers this subsystem with the scheduler so that its periodic method will be called.
  }
}
```

### Simple subsystem example

What might a functional subsystem look like in practice?  Below is a simple pneumatically-actuated hatch mechanism from the HatchBot example project (TODO: link to it):

```java
package edu.wpi.first.wpilibj.examples.hatchbottraditional.subsystems;

import edu.wpi.first.wpilibj.DoubleSolenoid;
import edu.wpi.first.wpilibj.experimental.command.SubsystemBase;

import static edu.wpi.first.wpilibj.DoubleSolenoid.Value.*;
import static edu.wpi.first.wpilibj.examples.hatchbottraditional.Constants.HatchConstants.*;

/**
 * A hatch mechanism actuated by a single {@link DoubleSolenoid}.
 */
public class HatchSubsystem extends SubsystemBase {

  private final DoubleSolenoid m_hatchSolenoid =
      new DoubleSolenoid(kHatchSolenoidModule, kHatchSolenoidPorts[0], kHatchSolenoidPorts[1]);

  /**
   * Grabs the hatch.
   */
  public void grabHatch() {
    m_hatchSolenoid.set(kForward);
  }

  /**
   * Releases the hatch.
   */
  public void releaseHatch() {
    m_hatchSolenoid.set(kReverse);
  }
}
```

Notice that the subsystem hides the presence of the DoubleSolenoid from outside code (it is declared `private`), and instead publicly exposes two higher-level, descriptive robot actions: `grabHatch()` and `releaseHatch()`.  It is extremely important that "implementation details" such as the double solenoid be "hidden" in this manner; this ensures that code outside the subsystem will never cause the solenoid to be in an unexpected state.  It also allows the user to change the implementation (for instance, a motor could be used instead of a pneumatic) without any of the code outside of the subsystem having to change with it.

### Setting default commands

Setting a default command for a subsystem is very easy; one simply calls `Scheduler.getInstance().setDefaultCommand()`, or, more simply,  the `setDefaultCommand()` method of the `Subsystem` interface:

```java
Scheduler.getInstance().setDefaultCommand(driveSubsystem, defaultDriveCommand);
```

```java
driveSubsystem.setDefaultCommand(defaultDriveCommand);
```

## Commands

Commands are simple state machines that perform high-level robot functions using the methods defined by subsystems.  Commands can be either idle, in which they do nothing, or scheduled, in which the scheduler will execute a specific set of the command's code depending on the state of the command.  The `CommandScheduler` recognizes scheduled commands as being in one of three states: initializing, executing, or ending.  Commands specify what is done in each of these states through the `initialize()`, `execute()` and `end()` methods.

### Creating commands

Similarly to subsystems, the recommended method for most users to create a command is to subclass the abstract `CommandBase` class:

```java
import edu.wpi.first.wpilibj.experimental.command.CommandBase;

public class ExampleCommand extends CommandBase {
  // Your command code goes here!
}
```

As before, this contains several convenience features.  It automatically overrides the `getRequirements()` method for users, returning a list of requirements that is empty by default, but can be added to with the `addRequirements()` method.  It also implements the `Sendable` interface, and so can be sent to the dashboard - this provides a handy way for scheduling commands for testing (via a button on the dashboard) without needing to bind them to buttons on a controller.

Also as before, advanced users seeking more flexibility are free to simply create their own class implementing the `Command` interface:

```java
import java.util.Collections;

import edu.wpi.first.wpilibj.experimental.command.Command;

public class ExampleCommand implements Command {
  // Your command code goes here!

  // Must be overridden!
  @override
  public List<Subsystem> getRequirements() {
    // What to do if you have no subsystem to require
    return Collections.emptySet();
  }
}
```

### The structure of a command

While subsystems are fairly freeform, and may generally look like whatever the user wishes them to, commands are quite a bit more constrained.  Command code must specify what the command will do in each of its possible states.  This is done by overriding the `initialize()`, `execute()`, and `end()` methods.  Additionally, a command must be able to tell the scheduler when (if ever) it has finished execution - this is done by overriding the `isFinished()` method.  All of these methods are defaulted to reduce clutter in user code: `initialize()`, `execute()`, and `end()` are defaulted to simply do nothing, while `isFinishsed()` is defaulted to return false (resulting in a command that never ends).

#### Initialization

```java
@Override
public void initialize() {
  // Code here will be executed when a command initializes!
}
```

The `initialize()` method is run exactly once per time a command is scheduled, as part of the scheduler's `schedule()` method.  The scheduler's `run()` method does not need to be called for the `initialize()` method to run.  The initialize block should be used to place the command in a known starting state for execution.  It is also useful for performing tasks that only need to be performed once per time scheduled, such as setting motors to run at a constant speed or setting the state of a solenoid actuator.

#### Execution

```java
@Override
public void execute() {
  // Code here will be executed every time the scheduler runs while the command is scheduled!
}
```

The `execute()` method is called repeatedly while the command is scheduled, whenever the scheduler's `run()` method is called (this is generally done in the main robot periodic method, which runs every 20ms by default).  The execute block should be used for any task that needs to be done continually while the command is scheduled, such as updating motor outputs to match joystick inputs, or using the ouput of a control loop.

#### Ending

```java
@Override
public void end(boolean interrupted) {
  // Code here will be executed whenever the command ends, whether it finishes normally or is interrupted!
  if (interrupted) {
    // Using the argument of the method allows users to do different actions depending on whether the command
    // finished normally or was interrupted!
  }
}
```

The `end()` method of the command is called once when the command ends, whether it finishes normally (i.e. `isFinished()` returned true) or it was interrupted (either by another command or by being explicitly canceled).  The method argument specifies the manner in which the command ended; users can use this to differentiate the behavior of their command end accordingly.  The end block should be used to "wrap up" command state in a neat way, such as setting motors back to zero or reverting a solenoid actuator to a "default" state.

#### Specifying end conditions

```java
@Override
public boolean isFinished() {
  // This return value will specify whether the command has finished!  The default is "false," which will make the
  // command never end.
  return false;
}
```

Just like `execute()`, the `isFinished()` method of the command is called repeatedly, whenever the scheduler's `run()` method is called.  As soon as it returns true, the command's `end()` method is called and it is un-scheduled.  The `isFinished()` method is called *after* the `execute()` method, so the command *will* execute once on the same iteration that it is un-scheduled.

### Simple command example

What might a functional command look like in practice?  As before, below is a simple command from the HatchBot example project that uses the `HatchSubsystem` introduced in the previous section:

```java
package edu.wpi.first.wpilibj.examples.hatchbottraditional.commands;

import edu.wpi.first.wpilibj.examples.hatchbottraditional.subsystems.HatchSubsystem;
import edu.wpi.first.wpilibj.experimental.command.CommandBase;

/**
 * A simple command that grabs a hatch with the {@link HatchSubsystem}.  Written explicitly for
 * pedagogical purposes; actual code should inline a command this simple with
 * {@link edu.wpi.first.wpilibj.experimental.command.InstantCommand}.
 */
<<<<<<< HEAD
public class GrabHatch extends CommandBase {
  
=======
public class GrabHatch extends SendableCommandBase {

>>>>>>> b14e62a9
  // The subsystem the command runs on
  private final HatchSubsystem m_hatchSubsystem;

  public GrabHatch(HatchSubsystem subsystem) {
    m_hatchSubsystem = subsystem;
    addRequirements(m_hatchSubsystem);
  }

  @Override
  public void initialize() {
    m_hatchSubsystem.grabHatch();
  }

  @Override
  public boolean isFinished() {
    return true;
  }
}
```

Notice that the hatch subsystem used by the command is passed into the command through the command's constructor.  This is a pattern called [dependency injection](https://en.wikipedia.org/wiki/Dependency_injection), and allows users to avoid declaring their subsystems as global variables.  This is widely accepted as a best-practice - the reasoning behind this is discussed in a [later section](#structuring-a-command-based-robot-project).

Notice also that the above command calls the subsystem method once from initialize, and then immediately ends (as `isFinished()` simply returns true).  This is typical for commands that toggle the states of subsystems, and in fact the command-based library includes code to make [commands like this](#instantcommand) even more succinctly.

What about a more complicated case?  Below is a drive command, from the same example project:

```java
package edu.wpi.first.wpilibj.examples.hatchbottraditional.commands;

import java.util.function.DoubleSupplier;

import edu.wpi.first.wpilibj.examples.hatchbottraditional.subsystems.DriveSubsystem;
import edu.wpi.first.wpilibj.experimental.command.CommandBase;

/**
 * A command to drive the robot with joystick input (passed in as {@link DoubleSupplier}s).
 * Written explicitly for pedagogical purposes - actual code should inline a command this simple
 * with {@link edu.wpi.first.wpilibj.experimental.command.RunCommand}.
 */
public class DefaultDrive extends CommandBase {

  private final DriveSubsystem m_drive;
  private final DoubleSupplier m_forward;
  private final DoubleSupplier m_rotation;

  public DefaultDrive(DriveSubsystem subsystem, DoubleSupplier forward, DoubleSupplier rotation){
    m_drive = subsystem;
    m_forward = forward;
    m_rotation = rotation;
    addRequirements(m_drive);
  }

  @Override
  public void execute() {
    m_drive.arcadeDrive(m_forward.getAsDouble(), m_rotation.getAsDouble());
  }
}
```

Notice that this command does not override `isFinished()`, and thus will never end; this is the norm for commands that are intended to be used as default commands (and, as can be guessed, the library includes tools to make [this kind of command](#runcommand) easier to write, too!).

## Command groups

Individual commands are capable of accomplishing a large variety of robot tasks, but the simple three-state format can quickly become cumbersome when more advanced functionality requiring extended sequences of robot tasks or coordination of multiple robot subsystems is required.  In order to accomplish this, users are encouraged to use the powerful command group functionality included in the command-based library.

As the name suggests, command groups are combinations of multiple commands.  The act of combining multiple objects (such as commands) into a bigger object is known as [composition](https://en.wikipedia.org/wiki/Object_composition).  Command groups *compose* multiple commands into a *composite* command.  This allows code to be kept much cleaner and simpler, as the individual *component* commands may be written independently of the code that combines them, greatly reducing the amount of complexity at any given step of the process.

Most importantly, however, command groups *are themselves commands* - they implement the `Command` interface.  This allows command groups to be [recursively composed](https://en.wikipedia.org/wiki/Object_composition#Recursive_composition) - that is, a command group may contain *other command groups* as components.

### Types of command groups

The command-based library supports four basic types of command groups: `SequentialCommandGroup`, `ParallelCommandGroup`, `ParallelRaceGroup`, and `ParallelDeadlineGroup`.  Each of these command groups combines multiple commands into a composite command - however, they do so in different ways:

#### SequentialCommandGroup
```java
SequentialCommandGroup(Command... commands)
```

A `SequentialCommandGroup` runs a list of commands in sequence - the first command will be executed, then the second, then the third, and so on until the list finishes.  The sequential group finishes after the last command in the sequence finishes.  It is therefore usually important to ensure that each command in the sequence does actually finish (if a given command does not finish, the next command will never start!).

#### ParallelCommandGroup
```
ParallelCommandGroup(Command... commands)
```

A `ParallelCommandGroup` runs a set of commands concurrently - all commands will execute at the same time.  The parallel group will end when all commands have finished.

#### ParallelRaceGroup
```
ParallelRaceGroup(Command... commands)
```

A `ParallelRaceGroup` is much like a `ParallelCommandgroup`, in that it runs a set of commands concurrently.  However, the race group ends as soon as any command in the group ends - all other commands are interrupted at that point.

#### ParallelDeadlineGroup
```
ParallelDeadlineGroup(Command deadline, Command... commands)
```

A `ParallelDeadlineGroup` also runs a set of commands concurrently.  However, the deadline group ends when a *specific* command (the "deadline") ends, interrupting all other commands in the group that are still running at that point.

### Creating command groups

Users have several options for creating command groups.  One way - similar to the previous incarnation of the command-based library - is to subclass one of the command group classes.  Consider the following from the Hatch Bot example project (TODO: link):

```java
package edu.wpi.first.wpilibj.examples.hatchbottraditional.commands;

import edu.wpi.first.wpilibj.examples.hatchbottraditional.subsystems.DriveSubsystem;
import edu.wpi.first.wpilibj.examples.hatchbottraditional.subsystems.HatchSubsystem;
import edu.wpi.first.wpilibj.experimental.command.SequentialCommandGroup;

import static edu.wpi.first.wpilibj.examples.hatchbottraditional.Constants.AutoConstants.*;

/**
 * A complex auto command that drives forward, releases a hatch, and then drives backward.
 */
public class ComplexAuto extends SequentialCommandGroup {

  public ComplexAuto(DriveSubsystem drive, HatchSubsystem hatch) {
    addCommands(
        // Drive forward the correct distance
        new DriveDistance(kAutoDriveDistanceInches, kAutoDriveSpeed, drive),

        // Release the hatch
        new ReleaseHatch(hatch),

        // Drive backward the specified distance
        new DriveDistance(kAutoBackupDistanceInches, -kAutoDriveSpeed, drive)
    );
  }

}
```

The `addCommands` method adds commands to the group, and is present in all four types of command group.

Equivalently, however, command groups can be used without subclassing at all: one can simply pass in the desired commands through the constructor.  Thus, the following two pieces of code are equivalent:

```java
Command complexAuto = new ComplexAuto(m_robotDrive, m_hatchSubsystem);
```

```java
Command complexAuto = new SequentialCommandGroup(
    new DriveDistance(kAutoDriveDistanceInches, kAutoDriveSpeed, m_robotDrive),
    new ReleaseHatch(m_hatchSubsystem),
    new DriveDistance(kAutoBackupDistanceInches, -kAutoDriveSpeed, m_robotDrive));
```

This is called an [inline](#inline-command-definitions) command definition, and is very handy for circumstances where command groups are not likely to be reused, and writing an entire class for them would be wasteful.

### Recursive composition of command groups

As mentioned earlier, command groups are [recursively composeable](https://en.wikipedia.org/wiki/Object_composition#Recursive_composition) - since command groups are themselves commands, they may be included as components of other command groups.  This is an extremely powerful feature of command groups, and allows users to build very complex robot actions from simple pieces.  For example, consider the following code:

```java
new SequentialCommandGroup(
    new DriveToGoal(m_drive),
    new ParallelCommandGroup(
        new RaiseElevator(m_elevator),
        new SetWristPosition(m_wrist)),
    new ScoreTube(m_wrist));
```

This creates a sequential command group that *contains* a parallel command group.  The resulting control flow looks something like this:

![command group with concurrency](images/commandgroupchart.png)

Notice how the recursive composition allows the embedding of a parallel control structure within a sequential one.  Notice also that this entire, more-complex structure, could be again embedded in another structure.  Composition is an extremely powerful tool, and one that users should be sure to use extensively.

### Command groups and requirements

As command groups are commands, they also must declare their requirements.  However, users are not required to specify requirements manually for command groups - requirements are automatically inferred from the commands included.  As a rule, *command groups include the union of all of the subsystems required by their component commands.*  Thus, the `ComplexAuto` shown previously will require both the drive subsystem and the hatch subsystem of the robot.

Additionally, requirements are enforced within all three types of parallel groups - a parallel group may not contain multiple commands that require the same subsystem.

Some advanced users may find this overly-restrictive - for said users, the library offers a `ScheduleCommand` class that can be used to independently "branch off" from command groups to provide finer granularity in requirement management (TODO: link).

### Restrictions on command group components

Since command group components are run through their encapsulating command groups, errors could occur if those same command instances were independently scheduled at the same time as the group - the command would be being run from multiple places at once, and thus could end up with inconsistent internal state, causing unexpected and hard-to-diagnose behavior.

For this reason, command instances that have been added to a command group cannot be independently scheduled or added to a second command group.  Attempting to do so will throw an `InvalidUseOfCommandException`.

Advanced users who wish to re-use a command instance and are *certain* that it is safe to do so may bypass this restriction with the `clearGroupedCommand()` method in the `CommandGroupBase` class (TODO: link).

## Binding commands to triggers

Apart from autonomous commands, which are scheduled at the start of the autonomous period, and default commands, which are automatically scheduled whenever their subsystem is not currently in-use, the most common way to run a command is by binding it to a triggering event, such as a button being pressed by a human operator.  The command-based paradigm makes this extremely easy to do.

As mentioned earlier, command-based is a [declarative](https://en.wikipedia.org/wiki/Declarative_programming) paradigm.  Accordingly, binding buttons to commands is done declaratively; the association of a button and a command is "declared" once, during robot initialization.  The library then does all the hard work of checking the button state and scheduling (or cancelling) the command as needed, behind-the-scenes.  Users only need to worry about designing their desired UI setup - not about implementing it!

Command binding is done through the `Trigger` class and its various `Button` subclasses (TODO: link).

### Trigger/Button bindings

There are a number of bindings available for the `Trigger` class.  All of these bindings will automatically schedule a command when a certain trigger activation event occurs - however, each binding has different specific behavior.  `Button` and its subclasses have bindings with identical behaviors, but slightly different names that better-match a button rather than an arbitrary triggering event.

#### whenActive/whenPressed

```java
trigger.whenActive(Command command)
```

```java
button.whenPressed(Command command)
```

This binding schedules a command when a trigger changes from inactive to active (or, accordingly, when a button changes is initially pressed).  The command will be scheduled on the iteration when the state changes, and will not be scheduled again unless the trigger becomes inactive and then active again (or the button is released and then re-pressed).

#### whileActiveContinuous/whileHeld

```java
trigger.whileActiveContinuous(Command command)
```

```java
button.whileHeld(Command command)
```

This binding schedules a command repeatedly while a trigger is active (or, accordingly, while a button is held), and cancels it when the trigger becomes inactive (or when the button is released).  Note that scheduling an already-running command has no effect; but if the command finishes while the trigger is still active, it will be re-scheduled.

#### whileActiveOnce/whenHeld

```java
trigger.whileActiveOnce(Command command)
```

```java
button.whenHeld(Command command)
```

This binding schedules a command when a trigger changes from inactive to active (or, accordingly, when a button is initially pressed) and cancels it when the trigger becomes inactive again (or the button is released).  The command will *not* be re-scheduled if it finishes while the trigger is still active.

#### whenInactive/whenReleased

```java
trigger.whenInactive(Command command)
```

```java
button.whenReleased(Command command)
```

This binding schedules a command when a trigger changes from active to inactive (or, accordingly, when a button is initially released).  The command will be scheduled on the iteration when the state changes, and will not be re-scheduled unless the trigger becomes active and then inactive again (or the button is pressed and then re-released).

#### toggleWhenActive/toggleWhenPressed

```java
trigger.toggleWhenActive(Command command)
```

```java
button.toggleWhenPressed(Command command)
```

This binding toggles a command, scheduling it when a trigger changes from inactive to active (or a button is initially pressed), and cancelling it under the same condition if the command is currently running.  Note that while this functionality is supported, toggles are *not* a highly-recommended option for user control, as they require the driver to mentally keep track of the robot state.

#### cancelWhenActive/cancelWhenPressed

```java
trigger.cancelWhenActive(Command command)
```

```java
button.cancelWhenPressed(Command command)
```

This binding cancels a command when a trigger changes from inactive to active (or, accordingly, when a button is initially pressed).  the command is canceled on the iteration when the state changes, and will not be canceled again unless the trigger becomes inactive and then active again (or the button is released and re-pressed).  Note that cancelling a command that is not currently running has no effect.

### Binding a command to a joystick button

The most-common way to trigger a command is to bind a command to a button on a joystick or other HID (human interface device).  To do this, users should use the `JoystickButton` class.

#### Creating a JoystickButton

There are two ways to create a `JoystickButton`.  For both, one must first create an instance of one of the subclasses of `GenericHID`:

```java
Joystick leftStick = new Joystick(1); // Creates a joystick on port 1
```

```java
XboxController driverController = new XboxController(2); // Creates an XboxController on port 2.
```

After this is done, users can simply call the `getButton()` method on the HID:

```java
leftStick.getButton(Joystick.Button.kTrigger.value) // Returns the JoystickButton pbject
                                                    // corresponding to the trigger of leftStick
```

```java
driverController.getButton(XboxController.Button.kX.value) // Returns the JoystickButton object
                                                           // corresponding to the `X` button of driverController
```

#### Binding a command to a JoystickButton

Putting it all together, it is very simple to bind a button to a JoystickButton:

```java
// Binds an ExampleCommand to be scheduled when the trigger of the left joystick is pressed
leftStick.getButton(Joystick.Button.kTrigger.value).whenPressed(new ExampleCommand());
```

```java
// Binds an ExampleCommand to be scheduled when the `X` button of the driver gamepad is pressed
driverController.getButton(XboxController.Button.kX.value).whenPressed(new ExampleCommand());
```

It is useful to note that the command binding methods all return the trigger/button that they were initially called on, and thus can be chained to bind multiple commands to different states of the same button.  For example:

```java
driverController.getButton(XboxController.Button.kX.value)
    // Binds a FooCommand to be scheduled when the `X` button of the driver gamepad is pressed
    .whenPressed(new FooCommand());
    // Binds a BarCommand to be scheduled when that same button is released
    .whenReleased(new BarCommand());
```

Remember that button binding is *declarative*: bindings only need to be declared once, ideally some time during robot initialization.  The library handles everything else.

### Composing triggers

The `Trigger` class (including its `Button` subclasses) can be composed to create composite triggers through the `and()`, `or()`, and `negate()` methods.  For example:

```java
// Binds an ExampleCommand to be scheduled when both the 'X' and 'Y' buttons of the driver gamepad are pressed
driverController.getButton(XboxController.Button.kX.value)
    .and(driverController.getButton(XboxController.Button.kY.value))
    .whenActive(new ExampleCommand());
```

Note that these methods return a `Trigger`, not a `Button`, so the `Trigger` binding method names must be used even when buttons are composed.

### Creating your own custom trigger

While binding to HID buttons is by far the most common use case, advanced users may occasionally want to bind commands to arbitrary triggering events.  This can be easily done by simply writing your own subclass of trigger:

```java
public class ExampleTrigger extends Trigger {

  @Override
  public boolean get() {
    // This returns whether the trigger is active
  }
}
```

## Structuring a command-based robot project

While users are free to use the command-based libraries however they like (and advanced users are encouraged to do so), new users may want some guidance on how to structure a basic command-based robot project.

A standard template for a command-based robot project is included in the WPILib examples repository (TODO: link).  This section will walk users through the structure of this template.

The root package generally will contain four classes:

`Main.java`, which is the main robot application.  New users *should not* touch this class.
`Robot.java`, which is responsible for the main control flow of the robot code.
`RobotContainer.java`, which holds robot subsystems and commands, and is where most of the declarative robot setup (e.g. button bindings) is performed.
`Constants.java`, which holds globally-accessible constants to be used throughout the robot.

The root directory will also contain two sub-packages:
`Subsystems` contains all user-defined subsystem classes.
`Commands` contains all user-defined command classes.

### Robot.java

As `Robot.java` is responsible for the program's control flow, and command-based is an imperative paradigm designed to minimize the amount of attention the user has to pay to explicit program control flow, the `Robot.java` class of a command-based project should be mostly empty.  However, there are a few important things that must be included (TODO: link to class on github):

```java
  /**
   * This function is run when the robot is first started up and should be used for any
   * initialization code.
   */
  @Override
  public void robotInit() {
    // Instantiate our RobotContainer.  This will perform all our button bindings, and put our
    // autonomous chooser on the dashboard.
    m_robotContainer = new RobotContainer();
  }
```

Firstly, notice that an instance of `RobotContainer` is constructed during the `robotInit()` method - this is important, as most of the declarative robot setup will be called from the `RobotContainer` constructor.  

```java
  /**
   * This function is called every robot packet, no matter the mode. Use this for items like
   * diagnostics that you want ran during disabled, autonomous, teleoperated and test.
   *
   * <p>This runs after the mode specific periodic functions, but before
   * LiveWindow and SmartDashboard integrated updating.
   */
  @Override
  public void robotPeriodic() {
    // Runs the Scheduler.  This is responsible for polling buttons, adding newly-scheduled
    // commands, running already-scheduled commands, removing finished or interrupted commands,
    // and running subsystem periodic() methods.  This must be called from the robot's periodic
    // block in order for anything in the Command-based framework to work.
    CommandScheduler.getInstance().run();
  }
```

Secondly, the inclusion of the `CommandScheduler.getInstance().run()` call in the `robotPeriodic()` method is essential; without this call, the scheduler will not execute any scheduled commands.  Since `TimedRobot` runs with a default main loop frequency of 50Hz, this is the frequency with which periodic command and subsystem methods will be called.  It is not recommended for new users to call this method from anywhere else in their code.

```java
  /**
   * This autonomous runs the autonomous command selected by your {@link RobotContainer} class.
   */
  @Override
  public void autonomousInit() {
    m_autonomousCommand = m_robotContainer.getAutonomousCommand();

    // schedule the autonomous command (example)
    if (m_autonomousCommand != null) {
      m_autonomousCommand.schedule();
    }
  }
```

Thirdly, notice that the `autonomousInit()` method schedules an autonomous command returned by the `RobotContainer` instance.  The logic for selecting which autonomous command to run can be handled inside of `RobotContainer`.

```java
  @Override
  public void teleopInit() {
    // This makes sure that the autonomous stops running when
    // teleop starts running. If you want the autonomous to
    // continue until interrupted by another command, remove
    // this line or comment it out.
    if (m_autonomousCommand != null) {
      m_autonomousCommand.cancel();
    }
  }
```

Finally, notice that the `teleopInit()` method cancels any still-running autonomous commands.  This is generally good practice.

Advanced users are free to add additional code to the various init and periodic methods as they see fit; however, it should be noted that including large amounts of imperative robot code in `Robot.java` is contrary to the declarative design philosophy of the command-based paradigm, and can result in confusingly-structured/disorganized code.

### RobotContainer.java

This class is where most of the setup for your command-based robot will take place.  In this class, you will define your robot's subsystems and commands, bind those commands to triggering events (such as buttons), and specify which command you will run in your autonomous routine.  There are a few aspects of this class new users may want explanations for (TODO: link to class on github):

```java
  // An example robot subsystem.  Keeping subsystem fields private prevents you from accidentally
  // interacting with them from elsewhere in the code, which can cause unpredictable and
  // hard-to-diagnose behavior.
  private ExampleSubsystem exampleSubsystem = new ExampleSubsystem();
```

Notice that subsystems are declared as private fields in `RobotContainer`.  This is in stark contrast to the previous incarnation of the command-based framework, but is much more-aligned with agreed-upon object-oriented best-practices.  If subsystems are declared as global variables, it allows the user to access them from anywhere in the code.  While this can make certain things easier (for example, there would be no need to pass subsystems to commands in order for those commands to access them), it makes the control flow of the program much harder to keep track of as it is not immediately obvious which parts of the code can change or be changed by which other parts of the code.  This also circumvents the ability of the resource-management system to do its job, as ease-of-access makes it easy for users to accidentally make conflicting calls to subsystem methods outside of the resource-managed commands.

```java
  public RobotContainer() {
    // Configure the button bindings
    configureButtonBindings();

    // Add commands to the autonomous command chooser
    m_chooser.addOption("Example Auto 1",
        new RunCommand(exampleSubsystem::exampleMethod, exampleSubsystem).withTimeout(15));
    m_chooser.addOption("Example Auto 2", new ExampleCommand(exampleSubsystem));

    // Put the chooser on the dashboard
    Shuffleboard.getTab("Autonomous").add(m_chooser);
  }
```

As mentioned before, the `RobotContainer()` constructor is where most of the declarative setup for the robot should take place, including button bindings, configuring autonomous selectors, etc.  If the constructor gets too "busy," users are encouraged to migrate code into separate subroutines (such as the `configureButtonBindings()` method included by default) which are called from the constructor.  Note that one of the example autonomous commands has been [inlined](#inline-command-definitions) for convenience.  Note also that, since subsystems are declared as private fields, they must be explicitly passed to commands.

```java
/**
   * Use this to pass the autonomous command to the main {@link Robot} class.
   *
   * @return the command to run in autonomous
   */
  public Command getAutonomousCommand() {
    return m_chooser.getSelected();
  }
```

Finally, the `getAutonomousCommand()` method provides a convenient way for users to send their selected autonomous command to the main `Robot.java` class (which needs access to it to schedule it when autonomous starts).

### Constants.java

The `Constants.java` class is where globally-accessible robot constants (such as speeds, unit conversion factors, PID gains, and sensor/motor ports) can be stored.  It is recommended that users separate these constants into individual inner clases corresponding to subsystems or robot modes, to keep variable names shorter.  All constants declared in `Constants.java` should be declared as `public static final` so that they are globally accessible and cannot be changed (TODO: link to the class on github).

For more illustrative examples of what a `constants` class should look like in practice, see the various example projects (TODO: link).

It is recommended that the constants be used from other classes by statically importing the necessary inner class.  An `import static` statement imports the static namespace of a class into the class in which you are working, so that any `static` constants can be referenced directly as if they had been defined in that class, e.g.:

```java
import static edu.wpi.first.wpilibj.templates.commandbased.Constants.OIConstants.*;
```

This can be seen in many of the examples used in this ScreenSteps guide, as well as in the command-based example projects.

### Subsystems

User-defined subsystems should go in this package.

### Commands

User-defined commands should go in this package.

## Convenience features

While the previously-described methodologies will work fine for writing command-based robot code, the command-based libraries contain several convenience features for more-advanced users that can greatly reduce the verbosity/complexity of command-based code.  It is highly recommended that users familiarize themselves with these features to maximize the value they get out of the command-based libraries.

### Inline command definitions

While users are able to create commands by explicitly writing command classes (either by subclassing `CommandBase` or implementing `Command`), for many commands (such as those that simply call a single subsystem method) this involves a lot of wasteful boilerplate code.  To help alleviate this, many of the prewritten commands included in the command-based library may be *inlined* - that is, the command body can be defined in a single line of code at command construction.

#### Passing subroutines as parameters

In order to inline a command definition, users require some way to specify what code the commands will run as constructor parameters.  Fortunately, both Java and C++ offer users the ability to pass subroutines as parameters.

##### Method references (Java)

In Java, a reference to a subroutine that can be passed as a parameter is called a method reference.  The general syntax for a method reference is `object::method`.  Note that no method parameters are included, since the method *itself* is the parameter.  The method is not being called - it is being passed to another piece of code (in this case, a command) so that *that* code can call it when needed.  For further information on method references, see [the official Oracle documentation](https://docs.oracle.com/javase/tutorial/java/javaOO/methodreferences.html).

##### Lambda expressions (Java)

While method references work well for passing a subroutine that has already been written, often it is inconvenient/wasteful to write a subroutine solely for the purpose of sending as a method reference, if that subroutine will never be used elsewhere.  To avoid this, Java also supports a feature called "lambda expressions."  A lambda expression is an inline method definition - it allows a subroutine to be defined *inside of a parameter list*.  For specifics on how to write lambda expressions, see [this tutorial](http://tutorials.jenkov.com/java/lambda-expressions.html)

#### Inlined command example

So, what does an inlined command definition look like in practice?

The `InstantCommand` class provides an example of a type of command that benefits greatly from inlining.  Consider the following from the HatchBotInlined example in the examples directory:

```java
// Grab the hatch when the 'A' button is pressed.
driverController.getButton(Button.kA.value)
    .whenPressed(new InstantCommand(m_hatchSubsystem::grabHatch, m_hatchSubsystem));
// Release the hatch when the 'B' button is pressed.
driverController.getButton(Button.kB.value)
    .whenPressed(new InstantCommand(m_hatchSubsystem::releaseHatch, m_hatchSubsystem));
```

Instead of wastefully writing separate `GrabHatch` and `ReleaseHatch` commands which call only one method before ending, both can be accomplished with a simple inline definition by passing appropriate subsystem method.

### Included pre-made command classes

The command-based library includes a variety of pre-written commands for commonly-encountered use cases.  Many of these commands are intended to be used "out-of-the-box" via [inlining](#Inline-command-definitions), however they may be subclassed, as well.  A list of the included pre-made commands can be found below, along with brief examples of each - for more rigorous documentation, see the javadoc (TODO: link).

#### ConditionalCommand

The `ConditionalCommand` class runs one of two commands when executed, depending on a user-specified true-or-false condition:

```java
// Runs either commandOnTrue or commandOnFalse depending on the value of m_limitSwitch.get()
new ConditionalCommand(commandOnTrue, commandOnFalse, m_limitSwitch::get)
```

#### SelectCommand

The `SelectCommand` class is a generalization of the `ConditionalCommand` class, runs one of a selection of commands based on the value of a user-specified selector:

```java
// The enum used as keys for selecting the command to run.
private enum CommandSelector {
  one, two, three
}

// An example selector method for the selectcommand.  Returns the selector that will select
// which command to run.  Can base this choice on logical conditions evaluated at runtime.
private CommandSelector select() {
  return CommandSelector.one;
}

// An example selectcommand.  Will select from the three commands based on the value returned
// by the selector method at runtime.  Note that selectcommand takes a generic type, so the
// selector does not have to be an enum; it could be any desired type (string, integer,
// boolean, double...)
private Command exampleSelectCommand =
    new SelectCommand<CommandSelector>(
        // Maps selector values to commands
        Map.ofEntries(
            entry(CommandSelector.one, new PrintCommand("Command one was selected!")),
            entry(CommandSelector.two, new PrintCommand("Command two was selected!")),
            entry(CommandSelector.three, new PrintCommand("Command three was selected!"))
        ),
        this::select
    );
```

#### InstantCommand

The `InstantCommand` class executes a single action on initialization, and then ends immediately:

```java
// Actuates the hatch subsystem to grab the hatch
new InstantCommand(m_hatchSubsystem::grabHatch, m_hatchSubsystem)
```

#### RunCommand

The `RunCommand` class runs a specified method repeatedly in its `execute()` block.  It does not have end conditions by default; users can either subclass it, or decorate it (TODO: link) to add them.

```java
// A split-stick arcade command, with forward/backward controlled by the left
// hand, and turning controlled by the right.
new RunCommand(() -> m_robotDrive.arcadeDrive(
    driverController.getY(GenericHID.Hand.kLeft),
    driverController.getX(GenericHID.Hand.kRight)),
    m_robotDrive)
```

#### StartEndCommand

The `StartEndCommand` class executes an action when starting, and a second one when ending.  It does not have end conditions by default; users can either subclass it, or decorate (TODO: link) an inlined command to add them.

```java
new StartEndCommand(
    // Start driving forward at the start of the command
    () -> m_robotDrive.arcadeDrive(kAutoDriveSpeed, 0),
    // Stop driving at the end of the command
    () -> m_robotDrive.arcadeDrive(0, 0),
    // Requires the drive subsystem
    m_robotDrive
)
```

#### FunctionalCommand

The `FunctionalCommand` class allows all four `Command` methods to be passed in as method references or lambdas:

```java
new FunctionalCommand(
  // Reset encoders on command start
  m_robotDrive::resetEncoders,
  // Start driving forward at the start of the command
  () -> m_robotDrive.arcadeDrive(kAutoDriveSpeed, 0),
  // Stop driving at the end of the command
  () -> m_robotDrive.arcadeDrive(0, 0),
  // End the command when the robot's driven distance exceeds the desired value
  () -> m_robotDrive.getAverageEncoderDistance() >= kAutoDriveDistanceInches,
  // Require the drive subsystem
  m_robotDrive
)
```

#### PrintCommand

The `PrintCommand` class prints a given string.

```java
new PrintCommand("This message will be printed!)
```

#### ScheduleCommand

The `ScheduleCommand` class schedules a specified command, and ends instantly:

```java
// Schedules commandToSchedule when run
new ScheduleCommand(commandToSchedule)
```

It is often useful for "forking off" from command groups.

#### BlockingScheduleCommand

The `BlockingScheduleCommand` class schedules a specified command, and does not end until that command ends:

```java
// Schedules commandToSchedule when run, does not end until commandToSchedule` is no longer scheduled
new ScheduleCommand(commandToSchedule)
```

This is also often useful for "forking off" from commandgroups, when it is required that the command group flow depend on the "forked off" command.

#### WaitCommand

The `WaitCommand` class does nothing, and ends after a specified period of time elapses after its initial scheduling:

```java
// Ends 5 seconds after being scheduled
new WaitCommand(5)
```

This is often useful as a component of a command group.

#### WaitUntilCommand

The `WaitUntilCommand` class does nothing, and ends once a specified condition becomes true, or until a specified match time passes.

```java
// Ends after the 60-second mark of the current match
new WaitUntilCommand(60)
```

```java
// Ends after m_limitSwitch.get() returns true
new WaitUntilCommand(m_limitSwitch::get)
```

#### PerpetualCommand

The `PerpetualCommand` class runs a given command with its end condition removed, so that it runs forever (unless externally interrupted):

```java
// Will run commandToRunForever perpetually, even if its isFinished() method returns true
new PerpetualCommand(commandToRunForever)
```

### Command decorator methods

The `Command` interface contains a number of defaulted "decorator" methods which can be used to add additional functionality to existing commands.  A "decorator" method is a method that takes an object (in this case, a command) and returns an object of the same type (i.e. a command) with some additional functionality added to it.  A list of the included decorator methods with brief examples is included below - for rigorous documentation, see the javadoc (TODO: link).

#### withTimeout

The `withTimeout()` decorator adds a timeout to a command.  The decorated command will be interrupted if the timeout expires:

```java
// Will time out 5 seconds after being scheduled, and be interrupted
command.withTimeout(5)
```

#### interruptOn

The `interruptOn()` decorator adds a condition on which the command will be interrupted:

```java
// Will be interrupted if m_limitSwitch.get() returns true
command.interruptOn(m_limitswitch::get)
```

#### whenFinished

The `whenFinished()` decorator adds a method to be executed after the command ends:

```java
// Will print "hello" after ending
command.whenFinished(() -> System.out.println("hello"))
```

#### beforeStarting

The `beforeStarting()` decorator adds a method to be executed before the command starts:

```java
// Will print "hello" before starting
command.beforeStarting(() -> System.out.println("hello"))
```

#### andThen

The `andThen()` decorator returns a sequential command group containing the command, followed by the list of commands passed as arguments:

```java
// Will be the sequence fooCommand -> barCommand -> bazCommand
fooCommand.andThen(barCommand, bazCommand)
```

#### alongWith

The `alongWith()` decorator returns a parallel command group containing the command, along with all the other commands passed in as arguments:

```java
// Will be a parallel command group containing fooCommand, barCommand, and bazCommand
fooCommand.alongWith(barCommand, bazCommand)
```

#### raceWith

The `raceWith()` decorator returns a parallel command race containing the command, along with all the other commands passed in as arguments:

```java
// Will be a parallel command race containing fooCommand, barCommand, and bazCommand
fooCommand.raceWith(barCommand, bazCommand)
```

#### deadlineWith

The `deadlineWith()` decorator returns a parallel deadline group containing the command, along with all the other commands passed in as arguments:

```java
// Will be a parallel deadline group containing fooCommand, barCommand, and bazCommand; fooCommand is the deadline
fooCommand.deadlineWith(barCommand, bazCommand)
```

#### perpetually

The `perpetually()` decorator removes the end condition of a command, so that it runs forever.

```java
// Will run forever unless externally interrupted, regardless of command.isFinished()
command.perpetually()
```

#### Composing decorators

Remember that decorators, like all command groups, can be composed!  This allows very powerful and concise inline expressions:

```java
// Will run fooCommand, and then a race between barCommand and bazCommand
fooCommand.andThen(barCommand.raceWith(bazCommand()))
```

### Static factory methods for command groups

If users do not wish to use the `andThen`, `alongWith`, `raceWith`, and `deadlineWith` decorators for declaring command groups, but still wish to reduce verbosity compared to calling the constructors, the `CommandGroupBase` class contains several four static factory methods for declaring command groups: `sequence()`, `parallel()`, `race()`, and `deadline()`.  When used from within a command group subclass or in combination with `import static`, these become extremely concise and greatly aid in command composition:

```java
public class ExampleSequence extends SequentialCommandGroup {

  // Will run a FooCommand, and then a race between a BarCommand and a BazCommand
  public ExampleSequence() {
    addCommands(
        new FooCommand(),
        race(
            new BarCommand(),
            new BazCommand()
        )
    );
  }

}
```

## PID control through PIDSubsystems and PIDCommands

One of the most common control algorithms used in FRC is the [PID controller](https://en.wikipedia.org/wiki/PID_controller).  WPILib offers its own `PIDController` class to help teams implement this functionality on their robots (TODO: link).  To further help teams integrate PID control into a command-based robot project, the command-based library includes several convenience wrappers for the `PIDController` object.  There are two basic wrappers: PIDSubsystems, which integrate the PID controller into a subsystem, and PIDCommands, which integrate the PID controller into a command.  Morevoer, each wrapper comes in one of two varieties: synchronous, which run from the main robot loop, and asynchronous, which run in their own thread.  While the asynchronous versions offer more functionality and potentially tigher control, new/inexperienced users are encouraged to use the synchronous versions to avoid having to deal with thread safety issues.

### PIDSubsystems

```java
SynchronousPIDSubsystem(PIDController controller)
```

```java
AsynchronousPIDSubsystem(PIDController controller)
```

The PIDSubsystem classes allow users to conveniently create a subsystem with a built-in PIDController.

#### Creating a PIDSubsystem

To create a PIDSubsystem, users should subclass one of the two PIDSubsystem classes:

```java
import edu.wpi.first.wpilibj.experimental.controller.PIDController;

public class ExamplePIDSubsystem extends SynchronousPIDSubsystem {

  public ExamplePIDSubsystem() {
    // This would set the internal controller's gains (P, I, and D) to 0.
    super(new PIDController(0, 0, 0))
  }

  @Override
  public void useOutput(double output) {
    // Code to use the output of the PID loop goes here.  Users should generally add some sort of
    // feedforward to the loop output in this method before sending it to a motor.
  }

  @Override
  public double getReference() {
    // This should return the reference (setpoint) for the PID loop
  }

  @Override
  public double getMeasurement() {
    // This should return the measurement of the process variable
  }
}
```

Additional settings can be applied to the `PIDController` (TODO: link) by calling the `getController` method from the constructor.

#### Using a PIDSubsystem


What does a PIDSubsystem look like when used in practice?  The following examples are taken from the FrisbeeBot example project (TODO: link):

```java
package edu.wpi.first.wpilibj.examples.frisbeebot.subsystems;

import edu.wpi.first.wpilibj.Encoder;
import edu.wpi.first.wpilibj.Spark;
import edu.wpi.first.wpilibj.experimental.command.SynchronousPIDSubsystem;
import edu.wpi.first.wpilibj.experimental.controller.PIDController;

import static edu.wpi.first.wpilibj.examples.frisbeebot.Constants.ShooterConstants.*;

public class ShooterSubsystem extends SynchronousPIDSubsystem {

  private Spark m_shooterMotor = new Spark(kShooterMotorPort);
  private Spark m_feederMotor = new Spark(kFeederMotorPort);
  private Encoder m_shooterEncoder = new Encoder(kEncoderPorts[0], kEncoderPorts[1],
      kEncoderReversed);

  public ShooterSubsystem() {
    super(new PIDController(kP, kI, kD));
    getController().setAbsoluteTolerance(kShooterToleranceRPS);
    m_shooterEncoder.setDistancePerPulse(kEncoderDistancePerPulse);
  }

  @Override
  public void useOutput(double output) {
    // Use a feedforward of the form kS + kV * velocity
    m_shooterMotor.set(output + kSFractional + kVFractional * kShooterTargetRPS);
  }

  @Override
  public double getReference() {
    return kShooterTargetRPS;
  }

  @Override
  public double getMeasurement() {
    return m_shooterEncoder.getRate();
  }

  public boolean atReference() {
    return m_controller.atReference();
  }

  public void runFeeder() {
    m_feederMotor.set(kFeederSpeed);
  }

  public void stopFeeder() {
    m_feederMotor.set(0);
  }

  @Override
  public void disable() {
    super.disable();
    // Turn off motor when we disable, since useOutput(0) doesn't stop the motor due to our
    // feedforward
    m_shooterMotor.set(0);
  }
}
```

Notice that the `disable()` method has been overridden, even though the superclass has an implementation - this is because the default implementation (for both synchronous and asynchronous) calls `useOutput(0);`, which may not necessarily set the motor output to zero depending on the type of feedforward implemented by the user.

Using a PIDSubsystem with commands can be very simple:

```java
// Spin up the shooter when the 'A' button is pressed
driverController.getButton(Button.kA.value)
    .whenPressed(new InstantCommand(m_shooter::enable, m_shooter));

// Turn off the shooter when the 'B' button is pressed
driverController.getButton(Button.kB.value)
    .whenPressed(new InstantCommand(m_shooter::disable, m_shooter));
```

### PIDCommands

```java
SynchronousPIDCommand(PIDController controller,
                      DoubleSupplier measurementSource,
                      double reference,
                      DoubleConsumer useOutput,
                      Subsystem... requirements)
```

```java
AsynchronousPIDCommand(PIDController controller,
                       DoubleSupplier measurementSource,
                       double reference,
                       DoubleConsumer useOutput,
                       Subsystem... requirements)
```

The PIDCommand classes allow users to easily create commands with a built-in PIDController.

#### Creating a PIDCommand

As with PIDSubsystem, users can create a PIDCommmand by subclassing one of the two PIDCommand classes.

```java
import edu.wpi.first.wpilibj.experimental.controller.PIDController;

public class ExamplePIDCommand extends SynchronousPIDCommand {

  public ExamplePIDCommand() {
    super(new PIDController(0, 0, 0), //Creates a PIDController with all gains set to 0
        () -> { /*This should return the measurement of the process variable*/ },
        () -> { /*This should return the reference (setpoint) for the controller*/ },
        (output) -> { /*Code to use the output of the PID loop goes here*/ },
        requiredSubsystem /*PIDCommands should declare their requirements*/);
  }

}
```

However, as with many of the other command classes in the command-based library, users may want to save code by defining a PIDCommand [inline](#inline-command-definitions):

```java
new PIDCommand(new PIDController(0, 0, 0), //Creates a PIDController with all gains set to 0
    () -> { /*This should return the measurement of the process variable*/ },
    () -> { /*This should return the reference (setpoint) for the controller*/ },
    (output) -> { /*Code to use the output of the PID loop goes here*/ },
    requiredSubsystem /*PIDCommands should declare their requirements*/);
```

#### Using a PIDCommand

What does a PIDCommand look like when used in practice?  The following examples are from the GyroDriveCommands example project (TODO: link):

```java
package edu.wpi.first.wpilibj.examples.gyrodrivecommands.commands;

import edu.wpi.first.wpilibj.examples.gyrodrivecommands.subsystems.DriveSubsystem;
import edu.wpi.first.wpilibj.experimental.command.SynchronousPIDCommand;
import edu.wpi.first.wpilibj.experimental.controller.PIDController;

import static edu.wpi.first.wpilibj.examples.gyrodrivecommands.Constants.DriveConstants.*;

/**
 * A command that will turn the robot to the specified angle.
 */
public class TurnToAngle extends SynchronousPIDCommand {

  public TurnToAngle(double targetAngleDegrees, DriveSubsystem drive) {
    super(new PIDController(kTurnP, kTurnI, kTurnD),
        // Close loop on heading
        drive::getHeading,
        // Set reference to target
        targetAngleDegrees,
        // Pipe output to turn robot
        (output) -> drive.arcadeDrive(0, output),
        // Require the drive
        drive);

    // Set the input range of the controller to match the gyro output
    getController().setInputRange(-180, 180);
    // Set the controller to be continuous (because it is an angle controller)
    getController().setContinuous();
    // Set the controller tolerance - the delta tolerance ensures the robot is stationary at the
    // setpoint before it is considered as having reached the reference
    getController().setAbsoluteTolerance(kTurnToleranceDeg, kTurnRateToleranceDegPerS);
  }

  @Override
  public boolean isFinished() {
    // End when the controller is at the reference.
    return getController().atReference();
  }
}
```

And, for an [inlined](#inline-command-definitions) example:

```java
// Stabilize robot to drive straight with gyro when left bumper is held
driverController.getButton(Button.kBumperLeft.value).whenHeld(
    new SynchronousPIDCommand(
        new PIDController(kStabilizationP, kStabilizationI, kStabilizationD),
        // Close the loop on the turn rate
        m_robotDrive::getTurnRate,
        // Setpoint is 0
        0,
        // Pipe the output to the turning controls
        (output) ->
            m_robotDrive.arcadeDrive(driverController.getY(GenericHID.Hand.kLeft), output),
        // Require the robot drive
        m_robotDrive
    )
);
```<|MERGE_RESOLUTION|>--- conflicted
+++ resolved
@@ -331,13 +331,8 @@
  * pedagogical purposes; actual code should inline a command this simple with
  * {@link edu.wpi.first.wpilibj.experimental.command.InstantCommand}.
  */
-<<<<<<< HEAD
 public class GrabHatch extends CommandBase {
   
-=======
-public class GrabHatch extends SendableCommandBase {
-
->>>>>>> b14e62a9
   // The subsystem the command runs on
   private final HatchSubsystem m_hatchSubsystem;
 
