# LTV Unicycle Controller
The LTV Unicycle Controller ([C++](https://github.wpilib.org/allwpilib/docs/release/cpp/classfrc_1_1_l_t_v_unicycle_controller.html), [Java](https://github.wpilib.org/allwpilib/docs/release/java/edu/wpi/first/math/controller/LTVUnicycleController.html), :external:py:class:`Python <wpimath.controller.LTVUnicycleController>`) is a trajectory tracker that is built in to WPILib. This tracker can be used to accurately track trajectories with correction for minor disturbances for differential drivetrains.

.. note:: LTV has replaced RAMSETE, because it has more intuitive tuning.

## Constructing the LTV Unicycle Controller Object

The LTV Unicycle controller should be initialized with four parameters. `qelems` is a vector of the maximum desired error tolerance in the X and Y directions and heading. `relems` is a vector of the desired control effort in linear velocity and angular velocity. `dt` represents the timestep used in calculations (the default loop rate of 20 ms is a reasonable value) and `maxVelocity` should be the max velocity your robot can achieve. See :ref:`The State Space control LQR Tuning <docs/software/advanced-controls/state-space/state-space-intro:LQR: tuning>` for more information on the effect of `relems` and `qelems` on the controller.

The code example below initializes the LTV Unicycle Controller with `qelems` of 0.0625 m in X, 0.125 m in Y, and 2 radians in heading; `relems` of 1 m/s of linear velocity, and 2 rad/sec angular velocity; `dt` of 20 ms; and `maxVelocity` of 9 m/s.

.. note:: The maximum desired error of the heading is much larger then X and Y to ensure that the heading controller doesn't overpower the Y controller.

.. tab-set-code::
   ```java
   LTVUnicycleController controller = new LTVUnicycleController(VecBuilder.fill(0.0625, 0.125, 2.0), VecBuilder.fill(1.0, 2.0), 0.02, 9);
   ```

   ```c++
   frc::LTVUnicycleController controller{{0.0625, 0.125, 2.0}, {1.0, 2.0}, 0.02_s, 9_mps};
   ```

   ```python
   controller = LTVUnicycleController([0.0625, 0.125, 2.0], [1.0, 2.0], 0.02, 9)
   ```

<<<<<<< HEAD
## Getting Adjusted Velocities
The LTV Unicycle controller returns "adjusted velocities" so that the when the robot tracks these velocities, it accurately reaches the goal point. The controller should be updated periodically with the new reference. The reference comprises of a desired pose, desired linear velocity, and desired angular velocity. Furthermore, the current position of the robot should also be updated periodically. The controller uses these four arguments to return the adjusted linear and angular velocity. Users should command their robot to these linear and angular velocities to achieve optimal trajectory tracking.
=======
## Getting Velocity Commands
The LTV Unicycle controller returns linear and angular velocity commands which, if followed, will make the robot accurately reach a goal state consisting of a desired pose, desired linear velocity, and desired angular velocity.
>>>>>>> b1c00cde

.. note:: The "reference pose" represents the position that the robot should be at a particular timestep when tracking the trajectory. It does NOT represent the final endpoint of the trajectory, which is the goal.

The controller can be updated using the ``Calculate`` (C++) / ``calculate`` (Java/Python) method. The first overload of this method accepts the current robot pose, desired robot pose, desired linear velocity, and desired angular velocity. The second overload accepts the current robot pose and desired pose, linear velocity, and angular velocity as a ``Trajectory.State`` object. This overload is ideal for those using the WPILib trajectory API.

.. tab-set-code::

   ```java
   Trajectory.State reference = trajectory.sample(3.4); // sample the trajectory at 3.4 seconds from the beginning
   ChassisSpeeds adjustedSpeeds = controller.calculate(currentRobotPose, reference);
   ```

   ```c++
   const Trajectory::State reference = trajectory.Sample(3.4_s); // sample the trajectory at 3.4 seconds from the beginning
   ChassisSpeeds adjustedSpeeds = controller.Calculate(currentRobotPose, reference);
   ```

   ```python
   reference = trajectory.sample(3.4)  # sample the trajectory at 3.4 seconds from the beginning
   adjustedSpeeds = controller.calculate(currentRobotPose, reference)
   ```

These calculations should be performed at every loop iteration, with an updated robot position and reference.

## Using the Velocity Commands
The velocity commands are of type ``ChassisSpeeds``, which contains a ``vx`` (linear velocity in the forward direction), a ``vy`` (linear velocity in the sideways direction), and an ``omega`` (angular velocity around the center of the robot frame).

The returned adjusted speeds can be converted to usable speeds using the kinematics classes for your drivetrain type. For example, the adjusted velocities can be converted to left and right velocities for a differential drive using a ``DifferentialDriveKinematics`` object.

.. tab-set-code::

   ```java
   ChassisSpeeds adjustedSpeeds = controller.calculate(currentRobotPose, referencel);
   DifferentialDriveWheelSpeeds wheelSpeeds = kinematics.toWheelSpeeds(adjustedSpeeds);
   double left = wheelSpeeds.leftMetersPerSecond;
   double right = wheelSpeeds.rightMetersPerSecond;
   ```

   ```c++
   ChassisSpeeds adjustedSpeeds = controller.Calculate(currentRobotPose, reference);
   DifferentialDriveWheelSpeeds wheelSpeeds = kinematics.ToWheelSpeeds(adjustedSpeeds);
   auto [left, right] = kinematics.ToWheelSpeeds(adjustedSpeeds);
   ```

   ```python
   adjustedSpeeds = controller.calculate(currentRobotPose, reference)
   wheelSpeeds = kinematics.toWheelSpeeds(adjustedSpeeds)
   left = wheelSpeeds.left
   right = wheelSpeeds.right
   ```

These new left and right velocities are still speeds and not voltages, so two PID Controllers, one for each side, should be used to track them. You can use either the WPILib PIDController ([C++](https://github.wpilib.org/allwpilib/docs/release/cpp/classfrc_1_1_p_i_d_controller.html), [Java](https://github.wpilib.org/allwpilib/docs/release/java/edu/wpi/first/math/controller/PIDController.html), :external:py:class:`Python <wpimath.controller.PIDController>`) or the Velocity PID feature on smart motor controllers such as the TalonSRX and the SPARK MAX.
<|MERGE_RESOLUTION|>--- conflicted
+++ resolved
@@ -24,13 +24,8 @@
    controller = LTVUnicycleController([0.0625, 0.125, 2.0], [1.0, 2.0], 0.02, 9)
    ```
 
-<<<<<<< HEAD
-## Getting Adjusted Velocities
-The LTV Unicycle controller returns "adjusted velocities" so that the when the robot tracks these velocities, it accurately reaches the goal point. The controller should be updated periodically with the new reference. The reference comprises of a desired pose, desired linear velocity, and desired angular velocity. Furthermore, the current position of the robot should also be updated periodically. The controller uses these four arguments to return the adjusted linear and angular velocity. Users should command their robot to these linear and angular velocities to achieve optimal trajectory tracking.
-=======
 ## Getting Velocity Commands
 The LTV Unicycle controller returns linear and angular velocity commands which, if followed, will make the robot accurately reach a goal state consisting of a desired pose, desired linear velocity, and desired angular velocity.
->>>>>>> b1c00cde
 
 .. note:: The "reference pose" represents the position that the robot should be at a particular timestep when tracking the trajectory. It does NOT represent the final endpoint of the trajectory, which is the goal.
 
