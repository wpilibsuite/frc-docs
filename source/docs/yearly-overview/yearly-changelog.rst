.. include:: <isonum.txt>

# New for 2025

A number of improvements have been made to FRC\ |reg| Control System software for 2025. This article will describe and provide a brief overview of the new changes and features as well as a more complete changelog for Java/C++ WPILib changes. This document only includes the most relevant changes for end users, the full list of changes can be viewed on the various [WPILib](https://github.com/wpilibsuite/) GitHub repositories.

It's recommended to also review the list of :doc:`known issues <known-issues>`.

## Importing Projects from Previous Years

Due to internal GradleRIO changes, it is necessary to update projects from previous years. After :doc:`Installing WPILib for 2025 </docs/zero-to-robot/step-2/wpilib-setup>`, any 2024 projects must be :doc:`imported </docs/software/vscode-overview/importing-last-years-robot-code>` to be compatible.

## Major Changes (Java/C++)

These changes contain *some* of the major changes to the library that it's important for the user to recognize. This does not include all of the breaking changes, see the other sections of this document for more changes.

- The Dependency Manager in VS Code will help teams :doc:`install their vendordeps </docs/software/vscode-overview/3rd-party-libraries>`.
- Added :doc:`annotation based logging (Epilogue) </docs/software/telemetry/robot-telemetry-with-annotations>` for Java
- The :doc:`Java units library </docs/software/basic-programming/java-units>` has been refactored to have unit-specific measurement classes instead of a single generic ``Measure`` class. The new measurement classes have clearer names (``Distance`` instead of ``Measure<Distance>``, or ``LinearAcceleration`` instead of ``Measure<Velocity<Velocity<Distance>>>``), and implement math operations to return the most specific result types possible instead of a wildcard ``Measure<?>``.
- Add :doc:`persistent alerts API </docs/software/telemetry/persistent-alerts>`. Alerts are displayed on supported dashboards such as Shuffleboard and Elastic.
- Add LED pattern API for easily animating addressable LEDs
- Java 17 must be used as Java Source and Target compatibility have been bumped to Java 17. Java 17 has been used since 2023.

Supported Operating Systems and Architectures:
 * Windows 10 & 11, 64 bit only. 32 bit and Arm are not supported
 * Ubuntu 22.04 & 24.04, 64 bit. Other Linux distributions with glibc >= 2.34 may work, but are unsupported
 * macOS 13.3 or higher, both Intel and Arm.

.. warning:: The following OSes are no longer supported: macOS 12 or earlier, Ubuntu 18.04 & 20.04, Windows 7, Windows 8.1, and any 32-bit Windows.

.. note:: [Windows 10 support from Microsoft will end in October 2025](https://www.microsoft.com/en-us/windows/end-of-support). We intend to continue supporting Windows 10 through the 2026 season, but may have to drop support in 2027. Teams should start planning their upgrade path to Windows 11.

## WPILib

### General Library

- Add persistent alerts API. Alerts are displayed on supported dashboards such as Shuffleboard and Elastic.
- Add LED pattern API for easily animating addressable LEDs
- Breaking: Remove deprecated ``Gyro`` and ``Accelerometer`` interface
- Breaking: Remove deprecated ``Notifier.SetHandler`` function
- Remove ``RobotInit`` usage in examples. Use constructor instead. RobotInit may be deprecated in the future.
- Deprecate ``AxisCamera``
- C++: Add ``FRC_ReportWarning``
- Implement ``Sendable`` for HID classes
- Include sendable type information in topic metadata
- ``GenericHID.setRumble``: Fix Java integer overflow
- Rename SysId example to SysIdRoutine
- Add ``Timer.isRunning`` method
- Add Java unit support for RobotController

#### Commands

- Breaking: Remove deprecated ``CommandBase``
- Remove deprecated ``TrapzoidProfileCommand`` API
- Breaking: Remove deprecated C++ method ``TransferOwnership``
- Deprecate ``PIDCommand``, ``PIDSubsystem``, ``ProfiledPIDCommand``, ``ProfiledPIDSubsystem``, ``TrapezoidProfileSubsystem``
- Deprecate ``TrapezoidProfileCommand``. Use :doc:`TrapezoidProfile Directly </docs/software/commandbased/profile-subsystems-commands>`
- Deprecate proxy supplier constructor
- Cache controller ``BooleanEvents`` / ``Triggers`` and directly construct ``Triggers``, fixing issues if ``BooleanEvents`` / ``Triggers`` are created in loops
- Add deadband trigger methods to ``CommandGenericHID``
- Make requirements private
- Add ``setRumble`` and ``isConnected`` to ``CommandGenericHID``
- Add ``StartRun`` command factory
- Rename ``deadlineWith`` to ``deadlineFor``
- Fix double composition error message truncation

#### NetworkTables

- Server round robin message processing
- Client: only connect to IPv4 addresses
- Deprecate setNetworkTablesFlushEnabled
- Set NetworkTables 3 client network identity

#### Data Logging

- Added :doc:`annotation based logging (Epilogue) </docs/software/telemetry/robot-telemetry-with-annotations>` for Java
- Logging the console can be enabled with ``DatalogManager.logConsoleOutput``
- DataLog: Add last value and change detection
- DataLogManager: Fix behavior when low on space
- Epilogue: Autogenerate nicer data names by default, not just raw element names

#### Hardware interfaces

- Add ``getVoltage`` to ``PWMMotorController``
- Add support for Sharp IR sensors
- Fix edge cases of CAN ID validation and reporting for CTRE and REV devices
- Report Radio LED state
- Correct maximum length of DS console send
- C++: Refactor AnalogTrigger to use shared_ptr
- Add ``RobotController.GetCommsDisableCount()``
- Expose sticky hardware and firmware faults in PDH and PH
- Fix potential race in CANAPI
- Fix REV PH disabled solenoid list
- remove CANDeviceInterface
- Refactor and clean up ADIS IMU classes
- Propagate ``PWMMotorController`` ``stopMotor()`` and ``disable()`` to followers
- ``Compressor``: Add more Sendable data
- Fix ``PowerDistribution.GetAllCurrents()``
- Rewrite ``DutyCycleEncoder`` and ``AnalogEncoder``
- Fix ``AsynchronousInterrupt``

#### Math

- Breaking: Remove deprecated TrapezoidProfile constructors
- Breaking: Remove deprecated MatBuilder factory
- Deprecate ``RamseteController``. Use ``LTVUnicycleController`` instead
- Breaking: Remove deprecated ``MatBuilder`` constructor. Use ``MatBuilder.fill`` instead
- Discretize ``SimpleMotorFeedForward``, ``ArmFeedForward`` and ``ElevatorFeedForward``
- ``SwerveDrivePoseEstimator``: Fix stationary module emitting error when calculating angle
- Add ``DCMotor.getCurrent()`` overload accepting torque
- Add ``cosineScale`` method to ``SwerveModuleState`` and instance optimize
- Make trajectory constraints use ``Rectangle2d`` and ``Ellipse2d``
- Add Protobuf and Struct support to many more classes
- Add ``getAccumulatedError()`` to ``PIDController``
- Remove ``WheelPositions`` interface/concept
- Add ``kinematics.copyInto()``
- Add geometry classes for ``Rectangle2d`` and ``Ellipse2d``
- Add reset methods to ``Odometry`` and ``PoseEstimator``
- Add ArmFeedforward calculate() overload that takes current and next velocity instead of acceleration
- Fix C++ pose estimator poseEstimate initialization
- ChassisSpeeds fromRelative and discretize methods made instance methods
- Fix PIDController error tolerance getters
- Add time-varying RKDP
- Add 2D to 3D geometry constructors

### Simulation

- Breaking: Remove gearing input from ``FlywheelSim`` and ``DCMotorSim`` and calculate from the LinearSystem and DCMotor inputs
- Add ``SendableChooserSim``
- Fix Java sim timing on Windows
- Fix interrupt edges being flipped in sim
- Don't send joystick data during auto
- Initialize DIO to true in sim
- Clamp battery voltage to 0

### Romi/XRP

- XRP: Add ``GetRotation2d`` to ``Gyro``
- XRP: Add Support for Encoder Period
<<<<<<< HEAD
- Add Getter for XRP LED state

### Java units

- The units library has been refactored to have unit-specific measurement classes instead of a single generic ``Measure`` class. The new measurement classes have clearer names (``Distance`` instead of ``Measure<Distance>``, or ``LinearAcceleration`` instead of ``Measure<Velocity<Velocity<Distance>>>``), and implement math operations to return the most specific result types possible instead of a wildcard ``Measure<?>``.
- Add resistance units
- Use div instead of divide
- Add absolute value and copy sign functionality

### CameraServer

- Wake up even if no frames received
- Fix wakeup on sink destruction
- HttpCamera: Send width/height/fps stream settings
- HttpCamera: Auto-detect mode from stream if not set
=======
- XRP: Add ``GetLED`` to ``OnBoardIO``
- XRP & Romi: Changed applicable C++ methods to use units library
>>>>>>> 10617d67

### Util

- Breaking: Remove ``RuntimeLoader``
- Deprecate ``RuntimeDetector``

## Branding

- WPILib has a new logo.

.. image:: /assets/wpilib-generic.svg
  :alt: WPILib Logo

## Shuffleboard

- The live network table preview has been removed due to the high frequency of node redraws. Spot checking data will now need to be done by dragging a data widget into a tab. Generic table data should still be displayable with the generic tree table widget. The NT source preview now displays the data type of a topic instead of its current value.
- The subscribe-to-all-NT-data behavior has been changed to only subscribe to topic information. This should cut down on bandwidth and some CPU usage
- The widget gallery has been removed with no replacement. Drawing the large number of dummy widgets took a surprising CPU load and occasionally caused problems at startup when third party widgets from plugins would crash
- Fix widgets getting permanently disabled after network disconnects
- Expose orientation property for NumberSlider
- Add :doc:`persistent alerts widget </docs/software/telemetry/persistent-alerts>`
- Correct FieldData de/serialization

## SmartDashboard

.. important:: SmartDashboard is not supported on Apple Silicon (Arm64) Macs.

- No changes other than build updates were made to SmartDashboard

## Glass / OutlineViewer / Simulation GUI

- Save input after clicking away
- Check for struct descriptor size 0
- Align Field2d border and image padding for custom images
- Add Alerts widget

## GradleRIO

- Use Gradle 8.11
- Use shell scripts for launching tools on Linux / macOS, since macOS doesn't ship Python any more
- Add method to delete files on roboRIO that have been deleted in the deploy directory. :ref:`Set deleteOldFiles to true <docs/software/advanced-gradlerio/compiler-args:Deleting Unused Deploy Files>` in the frcStaticFileDeploy block
- Gradle now consolidates Java compile errors at the bottom of the terminal to aid discoverability https://docs.gradle.org/8.11/release-notes.html#error-warning

## WPILib All in One Installer

- Update to VS Code 1.94.2
- VS Code extension updates: cpptools 1.22, javaext 1.36
- Use shell scripts for launching tools on Linux / macOS, since macOS doesn't ship Python any more
- Only install scripts if they are used by a specific platform
- Make shortcuts use the app icon
- Add AppArmor file for electron apps for Ubuntu 24.04

## Visual Studio Code Extension

- Add :doc:`Dependency Manager extension </docs/software/vscode-overview/3rd-party-libraries>` for easier finding and updating of 3rd party libraries
- Add gradle clean command
- Use shell scripts for launching tools on Linux / macOS, since macOS doesn't ship Python any more
- Add option to importer to import XRP project
- Importer: Update for Java Units changes
- Extract WPILib Utility on mac
- Define java.configuration.runtimes in settings.json to ensure WPILib JDK is used

## RobotBuilder

- Remove robotInit in favor of Robot constructor

## SysId

- Fix crash when all data is filtered out during analysis
- Remove obsolete WPILib & CTRE presets, rename CTRE presets
- Clamp feedback measurement delay to zero or higher

## PathWeaver

- No changes other than build updates were made to PathWeaver

## AdvantageScope

- Update to [2025 AdvantageScope](https://docs.advantagescope.org/whats-new)

## Choreo

Choreo is bundled in the installer! Choreo is an application for creating time optimal autonomous trajectories. :doc:`Read more here </docs/software/wpilib-tools/choreo/index>`.

## Elastic

Elastic is bundled in the installer! Elastic is a simple and modern dashboard.<|MERGE_RESOLUTION|>--- conflicted
+++ resolved
@@ -137,8 +137,8 @@
 
 - XRP: Add ``GetRotation2d`` to ``Gyro``
 - XRP: Add Support for Encoder Period
-<<<<<<< HEAD
-- Add Getter for XRP LED state
+- XRP: Add ``GetLED`` to ``OnBoardIO``
+- XRP & Romi: Changed applicable C++ methods to use units library
 
 ### Java units
 
@@ -153,10 +153,6 @@
 - Fix wakeup on sink destruction
 - HttpCamera: Send width/height/fps stream settings
 - HttpCamera: Auto-detect mode from stream if not set
-=======
-- XRP: Add ``GetLED`` to ``OnBoardIO``
-- XRP & Romi: Changed applicable C++ methods to use units library
->>>>>>> 10617d67
 
 ### Util
 
