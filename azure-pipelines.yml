--- conflicted
+++ resolved
@@ -3,7 +3,6 @@
   vmImage: 'ubuntu-16.04'
 
 trigger:
-<<<<<<< HEAD
   batch: true
   branches:
     include:
@@ -39,9 +38,6 @@
     - script: make latexpdf
       displayName: 'Compile PDF'
 
-    - script: make epub
-      displayName: 'Compile EPUB'
-
     - task: ArchiveFiles@2
       displayName: 'Archive HTML'
       inputs:
@@ -58,15 +54,6 @@
         includeRootFolder: false
         archiveType: 'zip'
         archiveFile: '$(Build.ArtifactStagingDirectory)/docs-pdf.zip'
-        replaceExistingArchive: true
-
-    - task: ArchiveFiles@2
-      displayName: 'Archive EPUB'
-      inputs:
-        rootFolderOrFile: build/epub/FIRSTRoboticsCompetition.epub
-        includeRootFolder: false
-        archiveType: 'zip'
-        archiveFile: '$(Build.ArtifactStagingDirectory)/docs-epub.zip'
         replaceExistingArchive: true
 
     - task: PublishBuildArtifacts@1
@@ -106,69 +93,4 @@
       displayName: 'Install Python Requirements'
 
     - script: make linkcheck
-      displayName: 'Link Check'
-=======
-- master
-- develop
-
-pr:
-- master
-- develop
-
-steps:
-- task: UsePythonVersion@0
-  displayName: 'Select Python Version 3.6'
-  inputs:
-    versionSpec: '3.6'
-    architecture: 'x64'
-
-- script: python -m pip install --upgrade pip setuptools wheel
-  displayName: 'Install and Upgrade Pip'
-
-- script: pip install -r source/requirements.txt
-  displayName: 'Install Python Requirements'
-
-- script: make lint
-  displayName: 'Lint Check'
-
-- script: make linkcheck
-  displayName: 'Link Check'
-
-- script: sudo apt-get update
-  displayName: 'Update System Packages'
-
-- script: sudo apt-get install -y texlive-latex-recommended texlive-fonts-recommended texlive-latex-extra latexmk texlive-lang-greek texlive-luatex texlive-xetex texlive-fonts-extra dvipng
-  displayName: 'Install LateX'
-
-- script: sudo apt-get install -qy --force-yes graphviz
-  displayName: 'Install GraphViz'
-
-- script: make html
-  displayName: 'Compile HTML'
-
-- script: make latexpdf
-  displayName: 'Compile PDF'
-
-- task: ArchiveFiles@2
-  displayName: 'Archive HTML'
-  inputs:
-    rootFolderOrFile: build/html/
-    includeRootFolder: false
-    archiveType: 'zip'
-    archiveFile: '$(Build.ArtifactStagingDirectory)/docs-html.zip'
-    replaceExistingArchive: true
-
-- task: ArchiveFiles@2
-  displayName: 'Archive PDF'
-  inputs:
-    rootFolderOrFile: build/latex/firstroboticscompetition.pdf
-    includeRootFolder: false
-    archiveType: 'zip'
-    archiveFile: '$(Build.ArtifactStagingDirectory)/docs-pdf.zip'
-    replaceExistingArchive: true
-
-- task: PublishBuildArtifacts@1
-  displayName: 'Publish Artifacts'
-  inputs:
-    artifactName: 'Docs'
->>>>>>> e0459f07
+      displayName: 'Link Check'