--- conflicted
+++ resolved
@@ -103,36 +103,4 @@
           architecture: 'x64'
 
       - script: make sizecheck
-<<<<<<< HEAD
-        displayName: 'Check Image Sizes'
-
-  - job: Translations
-    steps:
-    - task: UsePythonVersion@0
-      displayName: 'Select Python Version 3.6'
-      inputs:
-        versionSpec: '3.6'
-        architecture: 'x64'
-
-    - script: python -m pip install --upgrade pip setuptools wheel
-      displayName: 'Install and Upgrade Pip'
-
-    - script: pip install -r source/requirements.txt
-      displayName: 'Install Python Requirements'
-      
-    - script: make translate
-      displayName: 'Build POT Files & Update Configuration File'
-
-    - script: |
-        # Ensure configuration did not change
-        git --no-pager diff --ignore-space-at-eol --exit-code HEAD
-      displayName: 'Check for configuration changes'
-
-    - ${{ if startsWith(variables['build.sourceBranch'], 'refs/heads/master') }}:
-      - script: tx push --source --no-interactive
-        displayName: Push Translations
-        env:
-          TX_TOKEN: $(TX_TOKEN)
-=======
-        displayName: 'Check Image Sizes'
->>>>>>> 3c61766b
+        displayName: 'Check Image Sizes'